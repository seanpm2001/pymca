--- conflicted
+++ resolved
@@ -59,11 +59,8 @@
     - "pip install numpy"
     - "pip install fisx"
     - "pip install matplotlib"
-<<<<<<< HEAD
     - "pip install silx"
-=======
     - "pip install h5py"
->>>>>>> 9f234ca3
     - "pip install --pre --no-index --no-cache-dir --find-links dist/ PyMca5"
 
     # Print Python info
