#/*##########################################################################
# Copyright (C) 2004-2014 European Synchrotron Radiation Facility
#
# This file is part of the PyMca X-ray Fluorescence Toolkit developed at
# the ESRF by the Software group.
#
# This file is free software; you can redistribute it and/or modify it
# under the terms of the GNU Lesser General Public License as published by the Free
# Software Foundation; either version 2 of the License, or (at your option)
# any later version.
#
# This file is distributed in the hope that it will be useful, but WITHOUT ANY
# WARRANTY; without even the implied warranty of MERCHANTABILITY or FITNESS
# FOR A PARTICULAR PURPOSE.  See the GNU Lesser General Public License for more
# details.
#
#############################################################################*/
__author__ = "V.A. Sole - ESRF Data Analysis"
__license__ = "LGPL"
__doc__ = """
Matplotlib Plot backend.
"""
import numpy as np
from matplotlib import cbook
BLITTING = False
import numpy
from numpy import vstack as numpyvstack
import sys
from .. import PlotBackend
from matplotlib import cm
from matplotlib.font_manager import FontProperties
# This should be independent of Qt
if "tk" in sys.argv:
    if sys.version < '3.0':
        import Tkinter as Tk
    else:
        import tkinter as Tk
else:
    from PyQt4 import QtCore, QtGui
if ("PyQt4" in sys.modules) or ("PySide" in sys.modules): 
    from matplotlib.backends.backend_qt4agg import FigureCanvasQTAgg as FigureCanvas
    TK = False
    QT = True
elif ("Tkinter" in sys.modules) or ("tkinter") in sys.modules:
    TK = True
    QT = False
    from matplotlib.backends.backend_tkagg import FigureCanvasTkAgg as FigureCanvas
from matplotlib.figure import Figure
import matplotlib.patches as patches
Rectangle = patches.Rectangle
Polygon = patches.Polygon
from matplotlib.lines import Line2D
from matplotlib.text import Text
from matplotlib.image import AxesImage, NonUniformImage
from matplotlib.colors import LinearSegmentedColormap, LogNorm, Normalize
import time

DEBUG = 0

class ModestImage(AxesImage):
    """

Customization of https://github.com/ChrisBeaumont/ModestImage to allow
extent support.

Computationally modest image class.

ModestImage is an extension of the Matplotlib AxesImage class
better suited for the interactive display of larger images. Before
drawing, ModestImage resamples the data array based on the screen
resolution and view window. This has very little affect on the
appearance of the image, but can substantially cut down on
computation since calculations of unresolved or clipped pixels
are skipped.

The interface of ModestImage is the same as AxesImage. However, it
does not currently support setting the 'extent' property. There
may also be weird coordinate warping operations for images that
I'm not aware of. Don't expect those to work either.
"""
    def __init__(self, *args, **kwargs):
        self._full_res = None
        self._sx, self._sy = None, None
        self._bounds = (None, None, None, None)
        self._origExtent = None
        super(ModestImage, self).__init__(*args, **kwargs)
        if 'extent' in kwargs and kwargs['extent'] is not None:
            self.set_extent(kwargs['extent'])

    def set_extent(self, extent):
        super(ModestImage, self).set_extent(extent)
        if self._origExtent is None:
            self._origExtent = self.get_extent()
        

    def set_data(self, A):
        """
        Set the image array

        ACCEPTS: numpy/PIL Image A
        """
            
        self._full_res = A
        self._A = A

        if self._A.dtype != np.uint8 and not np.can_cast(self._A.dtype,
                                                         np.float):
            raise TypeError("Image data can not convert to float")

        if (self._A.ndim not in (2, 3) or
            (self._A.ndim == 3 and self._A.shape[-1] not in (3, 4))):
            raise TypeError("Invalid dimensions for image data")

        self._imcache =None
        self._rgbacache = None
        self._oldxslice = None
        self._oldyslice = None
        self._sx, self._sy = None, None

    def get_array(self):
        """Override to return the full-resolution array"""
        return self._full_res

    def _scale_to_res(self):
        """ Change self._A and _extent to render an image whose
resolution is matched to the eventual rendering."""
        #print("CALLED")
        #extent has to be set BEFORE set_data
        if self._origExtent is None:
            if self.origin == "upper":
                self._origExtent = 0, self._full_res.shape[1], \
                                    self._full_res.shape[0], 0
            else:
                self._origExtent = 0, self._full_res.shape[1], \
                                    0, self._full_res.shape[0]

        if self.origin == "upper":
            origXMin, origXMax, origYMax, origYMin =\
                           self._origExtent[0:4]
        else:
            origXMin, origXMax, origYMin, origYMax =\
                           self._origExtent[0:4]
        ax = self.axes
        ext = ax.transAxes.transform([1, 1]) - ax.transAxes.transform([0, 0])
        #print("PIXELS H = ", ext[0], "PIXELS V = ", ext[1])
        xlim, ylim = ax.get_xlim(), ax.get_ylim()
        #print("BEFORE AXES LIMITS X", xlim)
        #print("BEFORE AXES LIMITS Y", ylim)
        xlim = max(xlim[0], origXMin), min(xlim[1], origXMax)
        ylim = max(ylim[0], origYMin), min(ylim[1], origYMax)
        #print("AXES LIMITS X", xlim)
        #print("AXES LIMITS Y", ylim)
        #print("THOSE LIMITS ARE TO BE COMPARED WITH THE EXTENT")
        #print("IN ORDER TO KNOW WHAT IT IS LIMITING THE DISPLAY")
        #print("IF THE AXES OR THE EXTENT")
        dx, dy = xlim[1] - xlim[0], ylim[1] - ylim[0]

        y0 = max(0, ylim[0] - 5)
        y1 = min(self._full_res.shape[0], ylim[1] + 5)
        x0 = max(0, xlim[0] - 5)
        x1 = min(self._full_res.shape[1], xlim[1] + 5)
        y0, y1, x0, x1 = [int(a) for a in [y0, y1, x0, x1]]

        sy = int(max(1, min((y1 - y0) / 5., np.ceil(dy / ext[1]))))
        sx = int(max(1, min((x1 - x0) / 5., np.ceil(dx / ext[0]))))

        # have we already calculated what we need?
        if (self._sx is not None) and (self._sy is not None): 
            if sx >= self._sx and sy >= self._sy and \
                x0 >= self._bounds[0] and x1 <= self._bounds[1] and \
                y0 >= self._bounds[2] and y1 <= self._bounds[3]:
                return

        self._A = self._full_res[y0:y1:sy, x0:x1:sx]
        self._A = cbook.safe_masked_invalid(self._A)
        x1 = x0 + self._A.shape[1] * sx
        y1 = y0 + self._A.shape[0] * sy

        self.set_extent([x0 - .5, x1 - .5, y0 - .5, y1 - .5])
        self._sx = sx
        self._sy = sy
        self._bounds = (x0, x1, y0, y1)
        self.changed()

    def draw(self, renderer, *args, **kwargs):
        self._scale_to_res()
        super(ModestImage, self).draw(renderer, *args, **kwargs)

class MatplotlibGraph(FigureCanvas):
    def __init__(self, parent=None, **kw):
        #self.figure = Figure(figsize=size, dpi=dpi) #in inches
        self.fig = Figure()
        if TK:
            self._canvas = FigureCanvas.__init__(self, self.fig, master=parent)
        else:
            self._originalCursorShape = QtCore.Qt.ArrowCursor
            self._canvas = FigureCanvas.__init__(self, self.fig)
            # get the default widget color
            color = self.palette().color(self.backgroundRole())
            color = "#%x" % color.rgb()
            if len(color) == 9:
                color = "#" + color[3:]
            #self.fig.set_facecolor(color)
            self.fig.set_facecolor("w")
            # that's it
        if 1:
            #this almost works
            """
        def twinx(self):
            call signature::

              ax = twinx()

            create a twin of Axes for generating a plot with a sharex
            x-axis but independent y axis.  The y-axis of self will have
            ticks on left and the returned axes will have ticks on the
            right
            ax2 = self.fig.add_axes(self.get_position(True), sharex=self,
                frameon=False)
            ax2.yaxis.tick_right()
            ax2.yaxis.set_label_position('right')
            ax2.yaxis.set_offset_position('right')
            self.ax.yaxis.tick_left()
            ax2.xaxis.set_visible(False)
            return ax2
            """
            self.ax = self.fig.add_axes([.15, .15, .75, .75], label="left")
            self.ax2 = self.ax.twinx()
            self.ax2.set_label("right")

            # critical for picking!!!!
            self.ax2.set_zorder(0)
            self.ax2.set_autoscaley_on(True)
            self.ax.set_zorder(1)
            #this works but the figure color is left
            self.ax.set_axis_bgcolor('none')
            self.fig.sca(self.ax)
        else:
            #this almost works
            self.ax2 = self.fig.add_axes([.15, .15, .75, .75],
                                         axisbg="w",
                                         label="right",
                                         frameon=False)
            self.ax = self.fig.add_axes(self.ax2.get_position(),
                                        sharex=self.ax2,
                                        label="left",
                                        frameon=True)
            self.ax2.yaxis.tick_right()
            self.ax2.xaxis.set_visible(False)
            self.ax2.yaxis.set_label_position('right')
            self.ax2.yaxis.set_offset_position('right')
            self.ax.set_axis_bgcolor('none')

        # this respects aspect size
        # self.ax = self.fig.add_subplot(111, aspect='equal')
        # This should be independent of Qt
        if "PyQt4" in sys.modules or "PySide" in sys.modules:
            FigureCanvas.setSizePolicy(self,
                                   QtGui.QSizePolicy.Expanding,
                                   QtGui.QSizePolicy.Expanding)

        self.__lastMouseClick = ["middle", time.time()]
        self.__zooming = False
        self.__picking = False
        self._zoomStack = []
        self.xAutoScale = True
        self.yAutoScale = True

        #info text
        self._infoText = None

        #drawingmode handling
        self.setDrawModeEnabled(False)
        self.__drawModeList = ['line', 'hline', 'vline', 'rectangle', 'polygon']
        self.__drawing = False
        self._drawingPatch = None
        self._drawModePatch = 'line'

        #event handling
        self._callback = self._dummyCallback
        self._x0 = None
        self._y0 = None
        self._zoomRectangle = None
        self.fig.canvas.mpl_connect('button_press_event',
                                    self.onMousePressed)
        self.fig.canvas.mpl_connect('button_release_event',
                                    self.onMouseReleased)
        self.fig.canvas.mpl_connect('motion_notify_event',
                                    self.onMouseMoved)
        self.fig.canvas.mpl_connect('pick_event',
                                    self.onPick)

    def _dummyCallback(self, ddict):
        if DEBUG:
            print(ddict)

    def setCallback(self, callbackFuntion):
        self._callback = callbackFuntion

    def onPick(self, event):
        # Unfortunately only the artists on the top axes
        # can be picked -> A legend handling widget is
        # needed
        middleButton = 2
        rightButton = 3
        button = event.mouseevent.button 
        if button == middleButton:
            # do nothing with the midle button
            return
        elif button == rightButton:
            button = "right"
        else:
            button = "left"
        if self._drawModeEnabled:
            # forget about picking or zooming
            # should one disconnect when setting the mode?
            return
        self.__picking = False
        self._pickingInfo = {}
        if isinstance(event.artist, Line2D):
            # we only handle curves and markers for the time being
            self.__picking = True
            artist = event.artist
            label = artist.get_label()
            ind = event.ind
            #xdata = thisline.get_xdata()
            #ydata = thisline.get_ydata()
            #print('onPick line:', zip(numpy.take(xdata, ind),
            #                           numpy.take(ydata, ind)))
            self._pickingInfo['artist'] = artist
            self._pickingInfo['event_ind'] = ind
            if label.startswith("__MARKER__"):
                label = label[10:]
                self._pickingInfo['type'] = 'marker' 
                self._pickingInfo['label'] = label
                if 'draggable' in artist._plot_options:
                    self._pickingInfo['draggable'] = True
                else:
                    self._pickingInfo['draggable'] = False
                if 'selectable' in artist._plot_options:
                    self._pickingInfo['selectable'] = True
                else:
                    self._pickingInfo['selectable'] = False
                if hasattr(artist, "_infoText"):
                    self._pickingInfo['infoText'] = artist._infoText
                else:
                    self._pickingInfo['infoText'] = None
            else:
                self._pickingInfo['type'] = 'curve' 
                self._pickingInfo['label'] = label
                self._pickingInfo['artist'] = artist
                xdata = artist.get_xdata()
                ydata = artist.get_ydata()
                self._pickingInfo['xdata'] = xdata[ind]
                self._pickingInfo['ydata'] = ydata[ind]
                self._pickingInfo['infoText'] = None
            if self._pickingInfo['infoText'] is None:
                if self._infoText is None:
                    self._infoText = self.ax.text(event.mouseevent.xdata,
                                                  event.mouseevent.ydata,
                                                  label)
                else:
                    self._infoText.set_position((event.mouseevent.xdata,
                                                event.mouseevent.ydata))
                    self._infoText.set_text(label)
                self._pickingInfo['infoText'] = self._infoText
            self._pickingInfo['infoText'].set_visible(True)
            if DEBUG:
                print("%s %s selected" % (self._pickingInfo['type'].upper(),
                                          self._pickingInfo['label']))
        elif isinstance(event.artist, Rectangle):
            patch = event.artist
            print('onPick patch:', patch.get_path())
        elif isinstance(event.artist, Text):
            text = event.artist
            print('onPick text:', text.get_text())
        elif isinstance(event.artist, AxesImage):
            self.__picking = True
            artist = event.artist
            #print dir(artist)
            self._pickingInfo['artist'] = artist
            #self._pickingInfo['event_ind'] = ind
            label = artist.get_label()
            self._pickingInfo['type'] = 'image' 
            self._pickingInfo['label'] = label
            self._pickingInfo['draggable'] = False
            self._pickingInfo['selectable'] = False
            if hasattr(artist, "_plot_options"):
                if 'draggable' in artist._plot_options:
                    self._pickingInfo['draggable'] = True
                else:
                    self._pickingInfo['draggable'] = False
                if 'selectable' in artist._plot_options:
                    self._pickingInfo['selectable'] = True
                else:
                    self._pickingInfo['selectable'] = False
        else:
            print("unhandled", event.artist)

    def setDrawModeEnabled(self, flag=True, shape="polygon", label=None, **kw):
        if flag:
            shape = shape.lower()
            if shape not in self.__drawModeList:
                self._drawModeEnabled = False
                raise ValueError("Unsupported shape %s" % shape)
            else:
                self._drawModeEnabled = True
                self.setZoomModeEnabled(False)
                self._drawModePatch = shape
            self._drawingParameters = kw
            self._drawingParameters['shape'] = shape
            self._drawingParameters['label'] = label
        else:
            self._drawModeEnabled = False

    def setZoomModeEnabled(self, flag=True):
        if flag:
            self._zoomEnabled = True
            self.setDrawModeEnabled(False)
        else:
            self._zoomEnabled = False

    def isZoomModeEnabled(self):
        return self._zoomEnabled

    def isDrawModeEnabled(self):
        return self._drawModeEnabled

    def getDrawMode(self):
        if self.isDrawModeEnabled():
            return self._drawingParameters
        else:
            return None

    def onMousePressed(self, event):
        if DEBUG:
            print("onMousePressed, event = ",event.xdata, event.ydata)
            print("Mouse button = ", event.button)
        self.__time0 = -1.0
        if event.inaxes != self.ax:
            if DEBUG:
                print("RETURNING")
<<<<<<< HEAD
            self.__time0 = -1.
            return        
=======
            return
>>>>>>> 9b525706
        button = event.button
        leftButton = 1
        middleButton = 2
        rightButton = 3
        if button == middleButton:
            # do nothing with the middle button
            return

        self._x0 = event.xdata
        self._y0 = event.ydata
        self._x0Pixel = event.x
        self._y0Pixel = event.y
        self._x1 = event.xdata
        self._y1 = event.ydata
        self._x1Pixel = event.x
        self._y1Pixel = event.y
        
        self.__movingMarker = 0
        # picking handling
        if self.__picking:
            if DEBUG:
                print("PICKING, Ignoring zoom")
            self.__zooming = False
            self.__drawing = False
            self.__markerMoving = False
            if self._pickingInfo['type'] == "marker":
                if button == rightButton:
                    # only selection or movement
                    self._pickingInfo = {}
                    return
                artist = self._pickingInfo['artist']
                if button == leftButton:
                    if self._pickingInfo['draggable']:
                        self.__markerMoving = True
                    if self._pickingInfo['selectable']:
                        self.__markerMoving = False
                    if self.__markerMoving:
                        if 'xmarker' in artist._plot_options:
                            artist.set_xdata(event.xdata)
                        elif 'ymarker' in artist._plot_options:
                            artist.set_ydata(event.ydata)
                        else:
                            artist.set_xdata(event.xdata)
                            artist.set_ydata(event.ydata)
                    if BLITTING:
                        canvas = artist.figure.canvas
                        axes = artist.axes
                        artist.set_animated(True)
                        canvas.draw()
                        self._background = canvas.copy_from_bbox(axes.bbox)
                        axes.draw_artist(artist)
                        canvas.blit(axes.bbox)
                    else:
                        self.fig.canvas.draw()
                    ddict = {}
                    if self.__markerMoving:
                        ddict['event'] = "markerMoving"
                    else:
                        ddict['event'] = "markerClicked"
                    ddict['label'] = self._pickingInfo['label']
                    ddict['type'] = self._pickingInfo['type']
                    ddict['draggable'] = self._pickingInfo['draggable']
                    ddict['selectable'] = self._pickingInfo['selectable']
                    ddict['xpixel'] = self._x0Pixel
                    ddict['ypixel'] = self._y0Pixel
                    ddict['xdata'] = artist.get_xdata()
                    ddict['ydata'] = artist.get_ydata()
                    if hasattr(ddict['xdata'], "__len__"):
                        ddict['x'] = ddict['xdata'][-1]
                        ddict['y'] = ddict['ydata'][-1]
                    else:
                        ddict['x'] = ddict['xdata']
                        ddict['y'] = ddict['ydata']
                    if button == leftButton:
                        ddict['button'] = "left"
                    else:
                        ddict['button'] = "right"
                    self._callback(ddict)
                return
            elif self._pickingInfo['type'] == "curve":
                ddict = {}
                ddict['event'] = "curveClicked"
                #ddict['event'] = "legendClicked"
                ddict['label'] = self._pickingInfo['label']
                ddict['type'] = self._pickingInfo['type']
                ddict['x'] = self._x0
                ddict['y'] = self._y0
                ddict['xpixel'] = self._x0Pixel
                ddict['ypixel'] = self._y0Pixel
                ddict['xdata'] = self._pickingInfo['xdata']
                ddict['ydata'] = self._pickingInfo['ydata']
                if button == leftButton:
                    ddict['button'] = "left"
                else:
                    ddict['button'] = "right"
                self._callback(ddict)
                return
            elif self._pickingInfo['type'] == "image":
                artist = self._pickingInfo['artist']
                ddict = {}
                ddict['event'] = "imageClicked"
                #ddict['event'] = "legendClicked"
                ddict['label'] = self._pickingInfo['label']
                ddict['type'] = self._pickingInfo['type']
                ddict['x'] = self._x0
                ddict['y'] = self._y0
                ddict['xpixel'] = self._x0Pixel
                ddict['ypixel'] = self._y0Pixel
                xScale = artist._plot_info['xScale']
                yScale = artist._plot_info['yScale']
                col = (ddict['x'] - xScale[0])/float(xScale[1])
                row = (ddict['y'] - yScale[0])/float(yScale[1])
                ddict['row'] = int(row)
                ddict['col'] = int(col)
                if button == leftButton:
                    ddict['button'] = "left"
                else:
                    ddict['button'] = "right"
                self.__picking = False
                self._callback(ddict)

        if event.button == rightButton:
            #right click
            self.__zooming = False
            if self._drawingPatch is not None:
                self._emitDrawingSignal("drawingFinished")
            return

        self.__time0 = time.time()
        self.__zooming = self._zoomEnabled
        self._zoomRect = None
        self._xmin, self._xmax  = self.ax.get_xlim()
        self._ymin, self._ymax  = self.ax.get_ylim()
        if self.ax.get_aspect() != 'auto':
            self._ratio = (self._ymax - self._ymin) / (self._xmax - self._xmin)

        self.__drawing = self._drawModeEnabled
        if self.__drawing:
            if self._drawModePatch in ['hline', 'vline']:
                if self._drawingPatch is None:
                    self._mouseData = numpy.zeros((2,2), numpy.float32)
                    if self._drawModePatch == "hline":
                        self._mouseData[0,0] = self._xmin
                        self._mouseData[0,1] = self._y0
                        self._mouseData[1,0] = self._xmax
                        self._mouseData[1,1] = self._y0
                    else:
                        self._mouseData[0,0] = self._x0
                        self._mouseData[0,1] = self._ymin
                        self._mouseData[1,0] = self._x0
                        self._mouseData[1,1] = self._ymax
                    self._drawingPatch = Polygon(self._mouseData,
                                             closed=True,
                                             fill=False)
                    self.ax.add_patch(self._drawingPatch)
            
    def onMouseMoved(self, event):
        if DEBUG:
            print("onMouseMoved, event = ",event.xdata, event.ydata)
        if event.inaxes != self.ax:
            if DEBUG:
                print("RETURNING")
            return

        button = event.button
        if button == 1:
            button = "left"
        elif button == 2:
            button = "middle"
        elif button == 3:
            button = "right"
        else:
            button = None
        #as default, export the mouse in graph coordenates
        self._x1 = event.xdata
        self._y1 = event.ydata
        self._x1Pixel = event.x
        self._y1Pixel = event.y
        ddict= {'event':'mouseMoved',
              'x':self._x1,
              'y':self._y1,
              'xpixel':self._x1Pixel,
              'ypixel':self._y1Pixel,
              'button':button,
              }
        self._callback(ddict)
        # should this be made by Plot1D with the previous call???
        # The problem is Plot1D does not know if one is zooming or drawing
        if not (self.__zooming or self.__drawing or self.__picking):
            # this corresponds to moving without click
            marker = None
            for artist in self.ax.lines:
                if marker is not None:
                    break
                label = artist.get_label()
                if label.startswith("__MARKER__"):
                    #data = artist.get_xydata()[0:1]
                    x, y = artist.get_xydata()[-1]
                    pixels = self.ax.transData.transform(numpyvstack([x,y]).T)
                    xPixel, yPixel = pixels.T
                    if 'xmarker' in artist._plot_options:
                        if abs(xPixel-event.x) < 5:
                            marker = artist
                    elif 'ymarker' in artist._plot_options:
                        if abs(yPixel-event.y) < 5:
                            marker = artist
                    elif (abs(xPixel-event.x) < 5) and \
                         (abs(yPixel-event.y) < 5):
                            marker = artist
            if QT:
                oldShape = self.cursor().shape()
                if oldShape not in [QtCore.Qt.SizeHorCursor,
                                QtCore.Qt.SizeVerCursor,
                                QtCore.Qt.PointingHandCursor,
                                QtCore.Qt.OpenHandCursor,
                                QtCore.Qt.SizeAllCursor]:
                    self._originalCursorShape = oldShape
            if marker is not None:
                ddict = {}
                ddict['event'] = 'hover'
                ddict['type'] = 'marker' 
                ddict['label'] = marker.get_label()[10:]
                if 'draggable' in marker._plot_options:
                    ddict['draggable'] = True
                    if QT:
                        self.setCursor(QtGui.QCursor(QtCore.Qt.SizeHorCursor))
                else:
                    ddict['draggable'] = False
                if 'selectable' in marker._plot_options:
                    ddict['selectable'] = True
                    if QT:
                        self.setCursor(QtGui.QCursor(QtCore.Qt.PointingHandCursor))
                else:
                    ddict['selectable'] = False
                ddict['x'] = self._x1
                ddict['y'] = self._y1
                ddict['xpixel'] = self._x1Pixel,
                ddict['ypixel'] = self._y1Pixel
                self._callback(ddict)
            elif QT:
                if self._originalCursorShape in [QtCore.Qt.SizeHorCursor,
                                QtCore.Qt.SizeVerCursor,
                                QtCore.Qt.PointingHandCursor,
                                QtCore.Qt.OpenHandCursor,
                                QtCore.Qt.SizeAllCursor]:
                    self.setCursor(QtGui.QCursor(QtCore.Qt.ArrowCursor))
                else:
                    self.setCursor(QtGui.QCursor(self._originalCursorShape))
            return
        if self.__picking:
            if self.__markerMoving:
                artist = self._pickingInfo['artist']
                infoText = self._pickingInfo['infoText']
                if 'xmarker' in artist._plot_options:
                    artist.set_xdata(event.xdata)
                    ymin, ymax = self.ax.get_ylim()
                    delta = abs(ymax - ymin)
                    ymax = max(ymax, ymin) - 0.005 * delta
                    if infoText is not None:
                        infoText.set_position((event.xdata, ymax))
                elif 'ymarker' in artist._plot_options:
                    artist.set_ydata(event.ydata)
                    if infoText is not None:
                        infoText.set_position((event.xdata, event.ydata))
                else:
                    artist.set_xdata(event.xdata)
                    artist.set_ydata(event.ydata)
                if BLITTING:
                    canvas = artist.figure.canvas
                    axes = artist.axes
                    artist.set_animated(True)
                    canvas.restore_region(self._background)
                    axes.draw_artist(artist)
                    canvas.blit(axes.bbox)
                else:
                    self.fig.canvas.draw()
                ddict = {}
                ddict['event'] = "markerMoving"
                ddict['button'] = "left"
                ddict['label'] = self._pickingInfo['label']
                ddict['type'] = self._pickingInfo['type']
                ddict['draggable'] = self._pickingInfo['draggable']
                ddict['selectable'] = self._pickingInfo['selectable']
                ddict['x'] = self._x1
                ddict['y'] = self._y1
                ddict['xpixel'] = self._x1Pixel,
                ddict['ypixel'] = self._y1Pixel
                self._callback(ddict)
            return
        if (not self.__zooming) and (not self.__drawing):
            return

        if self._x0 is None:
            return
        
        if self.__zooming or \
           (self.__drawing and (self._drawModePatch == 'rectangle')):
            if self._x1 < self._xmin:
                self._x1 = self._xmin
            elif self._x1 > self._xmax:
                self._x1 = self._xmax
     
            if self._y1 < self._ymin:
                self._y1 = self._ymin
            elif self._y1 > self._ymax:
                self._y1 = self._ymax
     
            if self._x1 < self._x0:
                x = self._x1
                w = self._x0 - self._x1
            else:
                x = self._x0
                w = self._x1 - self._x0
            if self._y1 < self._y0:
                y = self._y1
                h = self._y0 - self._y1
            else:
                y = self._y0
                h = self._y1 - self._y0
            if w == 0:
                return
            if (not self.__drawing) and (self.ax.get_aspect() != 'auto'):
                if (h / w) > self._ratio:
                    h = w * self._ratio
                else:
                    w = h / self._ratio
                if self._x1 > self._x0:
                    x = self._x0
                else:
                    x = self._x0 - w
                if self._y1 > self._y0:
                    y = self._y0
                else:
                    y = self._y0 - h

            if self.__zooming:
                if self._zoomRectangle is None:
                    self._zoomRectangle = Rectangle(xy=(x,y),
                                                   width=w,
                                                   height=h,
                                                   fill=False)
                    self.ax.add_patch(self._zoomRectangle)
                else:
                    self._zoomRectangle.set_bounds(x, y, w, h)
                    #self._zoomRectangle._update_patch_transform()
                self.fig.canvas.draw()
                return
            else:
                if self._drawingPatch is None:
                    self._drawingPatch = Rectangle(xy=(x,y),
                                                   width=w,
                                                   height=h,
                                                   fill=False)
                    self._drawingPatch.set_hatch('.')
                    self.ax.add_patch(self._drawingPatch)                    
                else:
                    self._drawingPatch.set_bounds(x, y, w, h)
                    #self._zoomRectangle._update_patch_transform()
        if self.__drawing:
            if self._drawingPatch is None:
                self._mouseData = numpy.zeros((2,2), numpy.float32)
                self._mouseData[0,0] = self._x0
                self._mouseData[0,1] = self._y0
                self._mouseData[1,0] = self._x1
                self._mouseData[1,1] = self._y1
                self._drawingPatch = Polygon(self._mouseData,
                                             closed=True,
                                             fill=False)
                self.ax.add_patch(self._drawingPatch)
            elif self._drawModePatch == 'rectangle':
                # already handled, just for compatibility
                self._mouseData = numpy.zeros((2,2), numpy.float32)
                self._mouseData[0,0] = self._x0
                self._mouseData[0,1] = self._y0
                self._mouseData[1,0] = self._x1
                self._mouseData[1,1] = self._y1
            elif self._drawModePatch == 'line':
                self._mouseData[0,0] = self._x0
                self._mouseData[0,1] = self._y0
                self._mouseData[1,0] = self._x1
                self._mouseData[1,1] = self._y1
                self._drawingPatch.set_xy(self._mouseData)
            elif self._drawModePatch == 'hline':
                xmin, xmax = self.ax.get_xlim()
                self._mouseData[0,0] = xmin
                self._mouseData[0,1] = self._y1
                self._mouseData[1,0] = xmax
                self._mouseData[1,1] = self._y1
                self._drawingPatch.set_xy(self._mouseData)
            elif self._drawModePatch == 'vline':
                ymin, ymax = self.ax.get_ylim()
                self._mouseData[0,0] = self._x1
                self._mouseData[0,1] = ymin
                self._mouseData[1,0] = self._x1
                self._mouseData[1,1] = ymax
                self._drawingPatch.set_xy(self._mouseData)
            elif self._drawModePatch == 'polygon':
                self._mouseData[-1,0] = self._x1
                self._mouseData[-1,1] = self._y1
                self._drawingPatch.set_xy(self._mouseData)
                self._drawingPatch.set_hatch('/')
                self._drawingPatch.set_closed(True)
            self.fig.canvas.draw()
            self._emitDrawingSignal(event='drawingProgress')
            
        
    def onMouseReleased(self, event):
        if DEBUG:
            print("onMouseReleased, event = ",event.xdata, event.ydata)
        if self._infoText in self.ax.texts:
            self._infoText.set_visible(False)
        if self.__picking:
            self.__picking = False
            if self.__markerMoving:
                self.__markerMoving = False
                artist = self._pickingInfo['artist']
                if BLITTING:
                    artist.set_animated(False)
                    self._background = None
                    artist.figure.canvas.draw()
                ddict = {}
                ddict['event'] = "markerMoved"
                ddict['label'] = self._pickingInfo['label']
                ddict['type'] = self._pickingInfo['type']
                ddict['draggable'] = self._pickingInfo['draggable']
                ddict['selectable'] = self._pickingInfo['selectable']
                # use this and not the current mouse position because
                # it has to agree with the marker position
                ddict['x'] = artist.get_xdata()
                ddict['y'] = artist.get_ydata()
                ddict['xdata'] = artist.get_xdata()
                ddict['ydata'] = artist.get_ydata()
                self._callback(ddict)
            return

        if not hasattr(self, "__zoomstack"):
            self.__zoomstack = []

        if event.button == 3:
            #right click
            if self.__drawing:
                self.__drawing = False
                #self._drawingPatch = None
                ddict = {}
                ddict['event'] = 'drawingFinished'
                ddict['type']  = '%s' % self._drawModePatch
                ddict['data']  = self._mouseData * 1
                self._emitDrawingSignal(event='drawingFinished')
                return

            self.__zooming = False
            if len(self._zoomStack):
                xmin, xmax, ymin, ymax = self._zoomStack.pop()
                self.setLimits(xmin, xmax, ymin, ymax)
                self.draw()

        if self.__drawing and (self._drawingPatch is not None):
            nrows, ncols = self._mouseData.shape
            if self._drawModePatch in ['polygon']:
                self._mouseData = numpy.resize(self._mouseData, (nrows+1,2))
            self._mouseData[-1,0] = self._x1
            self._mouseData[-1,1] = self._y1
            self._drawingPatch.set_xy(self._mouseData)
            if self._drawModePatch not in ['polygon']:
                self._emitDrawingSignal("drawingFinished")

        if self._x0 is None:
            if event.inaxes != self.ax:
                if DEBUG:
                    print("on MouseReleased RETURNING")
            else:
                print("How can it be here???")
            return
        if self._zoomRectangle is None:
            currentTime = time.time() 
            deltaT =  currentTime - self.__time0
            if (deltaT < 0.150) or (self.__time0 < 0) or (not self.__zooming) or\
               ((self._x1 == self._x0) and (self._y1 == self._y0)):
                # single or double click, no zooming
                self.__zooming = False
                ddict = {'x':event.xdata,
                         'y':event.ydata,
                         'xpixel':event.x,
                         'ypixel':event.y}
                leftButton = 1
                middleButton = 2
                rightButton = 3
                button = event.button
                if button == rightButton:
                    ddict['button'] = "right"
                elif button == middleButton:
                    ddict['button'] = "middle"
                else:
                    ddict['button'] = "left"
                if (button == self.__lastMouseClick[0]) and\
                   ((currentTime - self.__lastMouseClick[1]) < 0.6):
                    ddict['event'] = "mouseDoubleClicked"
                else:
                    ddict['event'] = "mouseClicked"
                self.__lastMouseClick = [button, time.time()]
                self._callback(ddict)
                return

        if self._zoomRectangle is not None:
            x, y = self._zoomRectangle.get_xy()
            w = self._zoomRectangle.get_width()
            h = self._zoomRectangle.get_height()
            self._zoomRectangle.remove()
            self._x0 = None
            self._y0 = None
            self._zoomRectangle = None
            if (w != 0) and (h != 0):
                # don't do anything
                xmin, xmax = self.ax.get_xlim()
                ymin, ymax = self.ax.get_ylim()
                self._zoomStack.append((xmin, xmax, ymin, ymax))
                self.setLimits(x, x+w, y, y+h)
            self.draw()

    def _emitDrawingSignal(self, event="drawingFinished"):
        ddict = {}
        ddict['event'] = event
        ddict['type'] = '%s' % self._drawModePatch
        #ddict['xdata'] = numpy.array(self._drawingPatch.get_x())
        #ddict['ydata'] = numpy.array(self._drawingPatch.get_y())
        #print(dir(self._drawingPatch))
        a = self._drawingPatch.get_xy()
        ddict['points'] = numpy.array(a)
        ddict['points'].shape = -1, 2
        ddict['xdata'] = ddict['points'][:, 0]
        ddict['ydata'] = ddict['points'][:, 1]
        #print(numpyvstack(a))
        #pixels = self.ax.transData.transform(numpyvstack(a).T)
        #xPixel, yPixels = pixels.T
        if self._drawModePatch in ["rectangle", "circle"]:
            # we need the rectangle containing it
            ddict['x'] = ddict['points'][:, 0].min()
            ddict['y'] = ddict['points'][:, 1].min()
            ddict['width'] = self._drawingPatch.get_width()
            ddict['height'] = self._drawingPatch.get_height()
        elif self._drawModePatch in ["ellipse"]:
            #we need the rectangle but given the four corners
            pass
        ddict['parameters'] = {}
        for key in self._drawingParameters.keys():
            ddict['parameters'][key] = self._drawingParameters[key]
        if event == "drawingFinished":
            self.__drawingParameters = None
            self.__drawing = False
            self._drawingPatch.remove()
            self._drawingPatch = None
            self.draw()
        self._callback(ddict)

    def setLimits(self, xmin, xmax, ymin, ymax):
        self.ax.set_xlim(xmin, xmax)
        self.ax.set_ylim(ymin, ymax)
        # Next line forces a square display region
        #self.ax.set_aspect((xmax-xmin)/float(ymax-ymin))
        self.xmin = xmin
        self.xmax = xmax
        self.ymin = ymin
        self.ymax = ymax
        self.limitsSet = True
        #self.draw()

    def resetZoom(self):
        xmin, xmax, ymin, ymax = self.getDataLimits('left')
        xmin2, xmax2, ymin2, ymax2 = self.getDataLimits('right')
        #self.ax2.set_ylim(ymin2, ymax2)
        if (xmin2 != 0) or (xmax2 != 1):
            xmin = min(xmin, xmin2)
            xmax = max(xmax, xmax2)
        self.setLimits(xmin, xmax, ymin, ymax)
        #self.ax2.set_autoscaley_on(True)
        self._zoomStack = []

    def getDataLimits(self, axesLabel='left'):
        if axesLabel == 'right':
            axes = self.ax2
        else:
            axes = self.ax
        if DEBUG:
            print("CALCULATING limits ", axes.get_label())
        xmin = None
        for line2d in axes.lines:
            if hasattr(line2d, "_plot_info"):
                if line2d._plot_info.get("axes", "left") != axesLabel:
                    continue
            label = line2d.get_label()
            if label.startswith("__MARKER__"):
                #it is a marker
                continue
            x = line2d.get_xdata()
            y = line2d.get_ydata()
            if not len(x) or not len(y):
                continue
            if xmin is None:
                xmin = x.min()
                xmax = x.max()
                ymin = y.min()
                ymax = y.max()
                continue
            xmin = min(xmin, x.min())
            xmax = max(xmax, x.max())
            ymin = min(ymin, y.min())
            ymax = max(ymax, y.max())

        for artist in axes.images:
            x0, x1, y0, y1 = artist.get_extent()
            if (xmin is None):
                xmin = x0
                xmax = x1
                ymin = min(y0, y1)
                ymax = max(y0, y1)
            xmin = min(xmin, x0)
            xmax = max(xmax, x1)
            ymin = min(ymin, y0)
            ymax = max(ymax, y1)

        for artist in axes.artists:
            label = artist.get_label()
            if label.startswith("__IMAGE__"):
                x0, x1, y0, y1 = artist.get_extent()
                if (xmin is None):
                    xmin = x0
                    xmax = x1
                    ymin = min(y0, y1)
                    ymax = max(y0, y1)
                ymin = min(ymin, y0, y1)
                ymax = max(ymax, y1, y0)
                xmin = min(xmin, x0)
                xmax = max(xmax, x1)

        if xmin is None:
            xmin = 0
            xmax = 1
            ymin = 0
            ymax = 1

        xSize = float(xmax - xmin)
        ySize = float(ymax - ymin)
        A = self.ax.get_aspect()
        if A != 'auto':
            figW, figH = self.ax.get_figure().get_size_inches()
            figAspect = figH / figW

            #l, b, w, h = self.ax.get_position(original=True).bounds
            #box_aspect = figAspect * (h / float(w))
            
            #dataRatio = box_aspect / A
            dataRatio = (ySize / xSize) * A

            y_expander = dataRatio - figAspect
            # If y_expander > 0, the dy/dx viewLim ratio needs to increase
            if abs(y_expander) < 0.005:
                #good enough
                pass
            else:
                # this works for any data ratio
                if y_expander < 0:
                    #print("adjust_y")
                    deltaY = xSize * (figAspect / A) - ySize
                    yc = 0.5 * (ymin + ymax)
                    ymin = yc - (ySize + deltaY) * 0.5
                    ymax = yc + (ySize + deltaY) * 0.5
                else:
                    #print("ADJUST X")
                    deltaX = ySize * (A / figAspect) - xSize
                    xc = 0.5 * (xmin + xmax)
                    xmin = xc - (xSize + deltaX) * 0.5
                    xmax = xc + (xSize + deltaX) * 0.5
        if DEBUG:
            print("CALCULATED LIMITS = ", xmin, xmax, ymin, ymax)
        return xmin, xmax, ymin, ymax

class MatplotlibBackend(PlotBackend.PlotBackend):
    def __init__(self, parent=None, **kw):
       	#self.figure = Figure(figsize=size, dpi=dpi) #in inches
        self.graph = MatplotlibGraph(parent, **kw)
        self.ax2 = self.graph.ax2
        self.ax = self.graph.ax
        PlotBackend.PlotBackend.__init__(self, parent)
        self._parent = parent
        self._logX = False
        self._logY = False
        self.setZoomModeEnabled = self.graph.setZoomModeEnabled
        self.setDrawModeEnabled = self.graph.setDrawModeEnabled
        self.isZoomModeEnabled = self.graph.isZoomModeEnabled
        self.isDrawModeEnabled = self.graph.isDrawModeEnabled
        self.getDrawMode = self.graph.getDrawMode        
        self._oldActiveCurve = None
        self._oldActiveCurveLegend = None

    def addCurve(self, x, y, legend, info=None, replace=False, replot=True, **kw):
        """
        Add the 1D curve given by x an y to the graph.
        :param x: The data corresponding to the x axis
        :type x: list or numpy.ndarray
        :param y: The data corresponding to the y axis
        :type y: list or numpy.ndarray
        :param legend: The legend to be associated to the curve
        :type legend: string or None
        :param info: Dictionary of information associated to the curve
        :type info: dict or None
        :param replace: Flag to indicate if already existing curves are to be deleted
        :type replace: boolean default False
        :param replot: Flag to indicate plot is to be immediately updated
        :type replot: boolean default True
        :returns: The legend/handle used by the backend to univocally access it.
        """
        if replace:
            self.clearCurves()
        else:
            self.removeCurve(legend, replot=False)
        if info is None:
            info = {}
        color = info.get('plot_color', self._activeCurveColor)
        color = kw.get('color', color)
        symbol = info.get('plot_symbol', None)
        symbol = kw.get('symbol', symbol)
        brush = color
        style = info.get('plot_line_style', '-')
        style = info.get('line_style', style)
        linewidth = 1
        axesLabel = info.get('plot_yaxis', 'left')
        fill = info.get('plot_fill', False)
        if axesLabel == "left":
            axes = self.ax
        else:
            axes = self.ax2
        if self._logY:
            curveList = axes.semilogy( x, y, label=legend,
                                          linestyle=style,
                                          color=color,
                                          linewidth=linewidth,
                                          picker=3,
                                          **kw)
        else:
            curveList = axes.plot( x, y, label=legend,
                                      linestyle=style,
                                      color=color,
                                      linewidth=linewidth,
                                      picker=3,
                                      **kw)
        # nice effects:
        #curveList[-1].set_drawstyle('steps-mid')
        if fill:
            axes.fill_between(x, 1.0e-8, y)
        #curveList[-1].set_fillstyle('bottom')
        curveList[-1].set_marker(symbol)
        curveList[-1]._plot_info = {'color':color,
                                      'linewidth':linewidth,
                                      'brush':brush,
                                      'style':style,
                                      'symbol':symbol,
                                      'label':legend,
                                      'axes':axesLabel,
                                      'fill':fill}
        if self._activeCurveHandling:
            if self._oldActiveCurve in self.ax.lines:
                if self._oldActiveCurve.get_label() == legend:
                    curveList[-1].set_color(self._activeCurveColor)
            elif self._oldActiveCurveLegend == legend:
                curveList[-1].set_color(self._activeCurveColor)
        curveList[-1].set_axes(axes)
        curveList[-1].set_zorder(2)
        if replot:
            self.replot()
        # If I return the instance, later on cannot make a copy.deepcopy
        # of the info and asks me to use "frozen" instead
        #return curveList[-1]
        return legend


    def addItem(self, x, y, legend, info=None, replace=False, replot=True, **kw):
        if replace:
            self.clearItems()
        else:
            # make sure we do not cummulate images with same name
            self.removeItem(legend, replot=False)
        shape = kw.get('shape', "polygon")
        if shape not in ['line', 'hline', 'vline', 'rectangle', 'polygon']:
            raise NotImplemented("Unsupported item shape %s" % shape)
        label = kw.get('label', legend)
        color = kw.get('color', 'black')
        fill = kw.get('fill', True)
        xView = numpy.array(x, copy=False)
        yView = numpy.array(y, copy=False)
        label = "__ITEM__" + label
        if shape in ["line"]:
            return legend
        elif shape in ['rectangle']:
            xMin = xView.min()
            xMax = xView.max()
            yMin = yView.min()
            yMax = yView.max()
            w = xMax - xMin
            h = yMax - yMin
            item = Rectangle(xy=(xMin,yMin),
                             width=w,
                             height=h,
                             fill=False)
            if fill:
                item.set_hatch('.')
        elif shape in ['polygon']:
            xView.shape = 1, -1
            yView.shape = 1, -1
            item = Polygon(numpyvstack((xView, yView)).T,
                            closed=True,
                            fill=False,
                            label=label)
            if fill:
                #item.set_hatch('+')            
                item.set_hatch('/')
        self.ax.add_patch(item)
        if replot:
            self.ax.figure.canvas.draw()
        return item

    def clear(self):
        """
        Clear all curvers and other items from the plot
        """
        n = list(range(len(self.ax.lines)))
        n.reverse()
        for i in n:
            line2d = self.ax.lines[i]
            line2d.remove()
            del line2d
        self.ax.clear()

    def clearImages(self):
        n = list(range(len(self.ax.images)))
        n.reverse()
        for i in n:
            image = self.ax.images[i]
            image.remove()
            del image
            del self.ax.images[i]

        n = list(range(len(self.ax.artists)))
        n.reverse()
        for i in n:
            artist = self.ax.artists[i]
            label = artist.get_label()
            if label.startswith("__IMAGE__"):
                artist.remove()
                del artist

    def clearCurves(self):
        """
        Clear all curves from the plot. Not the markers!!
        """
        for axes in [self.ax, self.ax2]:
            n = list(range(len(axes.lines)))
            n.reverse()
            for i in n:
                line2d = axes.lines[i]
                label = line2d.get_label()
                if label.startswith("__MARKER__"):
                    #it is a marker
                    continue
                line2d.remove()
                del line2d

    def clearMarkers(self):
        """
        Clear all markers from the plot. Not the curves!!
        """
        for axes in [self.ax, self.ax2]:
            n = list(range(len(axes.lines)))
            n.reverse()
            for i in n:
                line2d = axes.lines[i]
                label = line2d.get_label()
                if label.startswith("__MARKER__"):
                    #it is a marker
                    if hasattr(line2d, "_infoText"):
                        line2d._infoText.remove()    
                    line2d.remove()
                    del line2d

    def clearItems(self):
        """
        Clear items, not markers, not curves
        """
        for axes in [self.ax, self.ax2]:
            n = list(range(len(axes.patches)))
            n.reverse()
            for i in n:
                item = axes.patches[i]
                label = item.get_label()
                if label.startswith("__ITEM__"):
                    item.remove()
                    del item

    def removeItem(self, handle, replot=True):
        if hasattr(handle, "remove"):
            for axes in [self.ax, self.ax2]:
                if handle in axes.patches:
                    handle.remove()
                    del handle
                    break
        else:
            # we have received a legend!
            # we have received a legend!
            legend = handle
            handle = None
            for axes in [self.ax, self.ax2]:
                if handle is not None:
                    break
                for item in axes.patches:
                    label = item.get_label()
                    if label == ("__ITEM__"+legend):
                        handle = item
                        break
            if handle is not None:
                handle.remove()
                del handle
        if replot:
            self.replot()

    def getGraphXLimits(self):
        """
        Get the graph X (bottom) limits.
        :return:  Minimum and maximum values of the X axis
        """
        return self.ax.get_xlim()

    def getGraphYLimits(self):
        """
        Get the graph Y (left) limits.
        :return:  Minimum and maximum values of the Y axis
        """
        return self.ax.get_ylim()

    def getWidgetHandle(self):
        """
        :return: Backend widget.
        """
        if hasattr(self.graph, "get_tk_widget"):
            return self.graph.get_tk_widget()
        else:
            return self.graph

    def insertMarker(self, x, y, label, color='k',
                      selectable=False, draggable=False,
                      **kw):
        """
        :param x: Horizontal position of the marker in graph coordenates
        :type x: float
        :param y: Vertical position of the marker in graph coordenates
        :type y: float
        :param label: Legend associated to the marker
        :type label: string
        :param color: Color to be used for instance 'blue', 'b', '#FF0000'
        :type color: string, default 'k' (black)
        :param selectable: Flag to indicate if the marker can be selected
        :type selectable: boolean, default False
        :param draggable: Flag to indicate if the marker can be moved
        :type draggable: boolean, default False
        :return: Handle used by the backend to univocally access the marker
        """
        print("MatplotlibBackend insertMarker not implemented")
        return label

    def insertXMarker(self, x, legend, label=None,
                      color='k', selectable=False, draggable=False,
                      **kw):
        """
        :param x: Horizontal position of the marker in graph coordenates
        :type x: float
        :param legend: Legend associated to the marker
        :type legend: string
        :param label: Text associated to the marker
        :type label: string or None
        :param color: Color to be used for instance 'blue', 'b', '#FF0000'
        :type color: string, default 'k' (black)
        :param selectable: Flag to indicate if the marker can be selected
        :type selectable: boolean, default False
        :param draggable: Flag to indicate if the marker can be moved
        :type draggable: boolean, default False
        :return: Handle used by the backend to univocally access the marker
        """
        #line = self.ax.axvline(x, picker=True)
        self.removeMarker(legend, replot=False)
        legend = "__MARKER__" + legend
        if selectable or draggable:
            line = self.ax.axvline(x, label=legend, color=color, picker=5)
        else:
            line = self.ax.axvline(x, label=legend, color=color)
        if label is not None:
            text = " " + label
            ymin, ymax = self.getGraphYLimits()
            delta = abs(ymax - ymin)
            if ymin > ymax:
                ymax = ymin
            ymax -= 0.005 * delta
            line._infoText = self.ax.text(x, ymax, text,
                                          color=color,
                                          horizontalalignment='left',
                                          verticalalignment='top')
        #line.set_ydata(numpy.array([1.0, 10.], dtype=numpy.float32))
        line._plot_options = ["xmarker"]
        if selectable:
            line._plot_options.append('selectable')
        if draggable:
            line._plot_options.append('draggable')
        self.replot()
        return line
        
    def insertYMarker(self, y, legend, label=None,
                      color='k', selectable=False, draggable=False,
                      **kw):
        """
        :param y: Vertical position of the marker in graph coordenates
        :type y: float
        :param legend: Legend associated to the marker
        :type legend: string
        :param label: Text associated to the marker
        :type label: string or None
        :param color: Color to be used for instance 'blue', 'b', '#FF0000'
        :type color: string, default 'k' (black)
        :param selectable: Flag to indicate if the marker can be selected
        :type selectable: boolean, default False
        :param draggable: Flag to indicate if the marker can be moved
        :type draggable: boolean, default False
        :return: Handle used by the backend to univocally access the marker
        """
        legend = "__MARKER__" + legend 
        if selectable or draggable:
            line = self.ax.axhline(y, label=legend, color=color, picker=5)
        else:
            line = self.ax.axhline(y, label=legend, color=color)
        if label is not None:
            text = " " + label
            xmin, xmax = self.getGraphXLimits()
            delta = abs(xmax - xmin)
            if xmin > xmax:
                xmax = xmin
            xmax -= 0.005 * delta
            line._infoText = self.ax.text(y, xmax, text,
                                          color=color,
                                          horizontalalignment='left',
                                          verticalalignment='top')
        line._plot_options = ["ymarker"]
        if selectable:
            line._plot_options.append('selectable')
        if draggable:
            line._plot_options.append('draggable')
        return line

    def isXAxisAutoScale(self):
        if self._xAutoScale:
            return True
        else:
            return False

    def isYAxisAutoScale(self):
        if self._yAutoScale:
            return True
        else:
            return False

    def removeCurve(self, handle, replot=True):
        if hasattr(handle, "remove"):
            if handle in self.ax.lines:
                handle.remove()
        else:
            # we have received a legend!
            legend = handle
            handle = None
            for line2d in self.ax.lines:
                label = line2d.get_label()
                if label == legend:
                    handle = line2d
            if handle is None:
                for line2d in self.ax2.lines:
                    label = line2d.get_label()
                    if label == legend:
                        handle = line2d
            if handle is not None:
                handle.remove()
                del handle
        if replot:
            self.replot()

    def removeImage(self, handle, replot=True):
        if hasattr(handle, "remove"):
            if (handle in self.ax.images) or (handle in self.ax.artists):
                handle.remove()
        else:
            # we have received a legend!
            legend = handle
            handle = None
            for item in self.ax.artists:
                label = item.get_label()
                if label == ("__IMAGE__" + legend):
                    handle = item
            if handle is None:
                for item in self.ax.images:
                    label = item.get_label()
                    if label == legend:
                        handle = item                
            if handle is not None:
                handle.remove()
                del handle
        if replot:
            self.replot()

    def removeMarker(self, handle, replot=True):
        if hasattr(handle, "remove"):
            self._removeInfoText(handle)
            handle.remove()
            del handle
        else:
            # we have received a legend!
            legend = handle
            done = False
            for axes in [self.ax, self.ax2]:
                for line2d in axes.lines:
                    if done:
                        break
                    label = line2d.get_label()
                    if label == ("__MARKER__"+legend):
                        if hasattr(line2d, "_infoText"):
                            line2d._infoText.remove()
                        line2d.remove()
                        del line2d
                        done = True 
        if replot:
            self.replot()

    def _removeInfoText(self, handle):
        if hasattr(handle, "_infoText"):
            t = handle._infoText
            handle._infoText = None
            t.remove()
            del t

    def resetZoom(self):
        """
        It should autoscale any axis that is in autoscale mode
        """
        xmin, xmax = self.getGraphXLimits()
        ymin, ymax = self.getGraphYLimits()
        xAuto = self.isXAxisAutoScale() 
        yAuto = self.isYAxisAutoScale()
        if xAuto and yAuto:
            self.graph.resetZoom()
        elif yAuto:
            self.graph.resetZoom()
            self.setGraphXLimits(xmin, xmax)
        elif xAuto:
            self.graph.resetZoom()
            self.setGraphYLimits(ymin, ymax)
        else:
            if DEBUG:
                print("Nothing to autoscale")
        #xmin2, xmax2, ymin2, ymax2 = self.graph.getDataLimits('right')
        #self.ax2.figure.sca(self.ax2)
        #self.ax2.set_ylim(10., 100.)
        #self.ax2.figure.sca(self.ax)
        self._zoomStack = []

        self.replot()
        return

    def replot(self):
        """
        Update plot
        """
        self.graph.draw()
        """
        if QT:
            w = self.getWidgetHandle()
            QtGui.qApp.postEvent(w, QtGui.QResizeEvent(w.size(),
                                                   w.size()))
        """
        return

    def setActiveCurve(self, legend, replot=True):
        if not self._activeCurveHandling:
            return
        if hasattr(legend, "_plot_info"):
            # we have received an actual item
            handle = legend
        else:
            # we have received a legend
            handle = None
            for line2d in self.ax.lines:
                label = line2d.get_label()
                if label.startswith("__MARKER__"):
                    continue
                if label == legend:
                    handle = line2d
                    axes = self.ax
                    break
            if handle is None:
                for line2d in self.ax2.lines:
                    label = line2d.get_label()
                    if label.startswith("__MARKER__"):
                        continue
                    if label == legend:
                        handle = line2d
                        axes = self.ax2
                        break
        if handle is not None:
            handle.set_color(self._activeCurveColor)
        else:
            raise KeyError("Curve %s not found" % legend)
        if self._oldActiveCurve in self.ax.lines:
            if self._oldActiveCurve._plot_info['label'] != legend:
                color = self._oldActiveCurve._plot_info['color']
                self._oldActiveCurve.set_color(color)
        elif self._oldActiveCurve in self.ax2.lines:
            if self._oldActiveCurve._plot_info['label'] != legend:
                color = self._oldActiveCurve._plot_info['color']
                self._oldActiveCurve.set_color(color)
        elif self._oldActiveCurveLegend is not None:
            if self._oldActiveCurveLegend != handle._plot_info['label']:
                done = False
                for line2d in self.ax.lines:
                    label = line2d.get_label()
                    if label == self._oldActiveCurveLegend:
                        color = line2d._plot_info['color']
                        line2d.set_color(color)
                        done = True
                        break
                if not done:
                    for line2d in self.ax2.lines:
                        label = line2d.get_label()
                        if label == self._oldActiveCurveLegend:
                            color = line2d._plot_info['color']
                            line2d.set_color(color)
                            break
        #update labels according to active curve???
        if hasattr(handle, "_plot_info"):
            xLabel = handle._plot_info.get("xlabel", None)
            yLabel = handle._plot_info.get("ylabel", None)
            if (xLabel is not None) and (yLabel is not None):
                axes.set_xlabel(xLabel)
                axes.set_ylabel(yLabel)
        self._oldActiveCurve = handle
        self._oldActiveCurveLegend = handle.get_label()
        if replot:
            self.replot()

    def setCallback(self, callbackFunction):
        self.graph.setCallback(callbackFunction)
        # Should I call the base to keep a copy?
        # It does not seem necessary since the graph will do it.

    def getGraphTitle(self):
        return self.ax.get_title()

    def getGraphXLabel(self):
        return self.ax.get_xlabel()

    def getGraphYLabel(self):
        return self.ax.get_ylabel()

    def setGraphTitle(self, title=""):
        self.ax.set_title(title)

    def setGraphXLabel(self, label="X"):
        self.ax.set_xlabel(label)
    
    def setGraphXLimits(self, xmin, xmax):
        self.ax.set_xlim(xmin, xmax)

    def setGraphYLabel(self, label="Y"):
        self.ax.set_ylabel(label)

    def setGraphYLimits(self, ymin, ymax):
        self.ax.set_ylim(ymin, ymax)

    def setXAxisAutoScale(self, flag=True):
        if flag:
            self._xAutoScale = True
        else:
            self._xAutoScale = False

    def setXAxisLogarithmic(self, flag):
        if flag:
            self._logX = True
            self.ax.set_xscale('log')
        else:
            self._logX = False
            self.ax.set_xscale('linear')

    def setYAxisAutoScale(self, flag=True):
        if flag:
            self._yAutoScale = True
        else:
            self._yAutoScale = False

    def setYAxisLogarithmic(self, flag):
        """
        :param flag: If True, the left axis will use a log scale
        :type flag: boolean
        """
        if flag:
            self._logY = True
            self.ax.set_yscale('log')
        else:
            self._logY = False
            self.ax.set_yscale('linear')

    def addImage(self, data, legend=None, info=None,
                    replace=True, replot=True,
                    xScale=None, yScale=None, z=0,
                    selectable=False, draggable=False,
                    colormap=None, **kw):
        """
        :param data: (nrows, ncolumns) data or (nrows, ncolumns, RGBA) ubyte array 
        :type data: numpy.ndarray
        :param legend: The legend to be associated to the curve
        :type legend: string or None
        :param info: Dictionary of information associated to the image
        :type info: dict or None
        :param replace: Flag to indicate if already existing images are to be deleted
        :type replace: boolean default True
        :param replot: Flag to indicate plot is to be immediately updated
        :type replot: boolean default True
        :param xScale: Two floats defining the x scale
        :type xScale: list or numpy.ndarray
        :param yScale: Two floats defining the y scale
        :type yScale: list or numpy.ndarray
        :param z: level at which the image is to be located (to allow overlays).
        :type z: A number bigger than or equal to zero (default)  
        :param selectable: Flag to indicate if the image can be selected
        :type selectable: boolean, default False
        :param draggable: Flag to indicate if the image can be moved
        :type draggable: boolean, default False
        :param colormap: Dictionary describing the colormap to use (or None)
        :type colormap: Dictionnary or None (default). Ignored if data is RGB(A)
        :returns: The legend/handle used by the backend to univocally access it.
        """
        # Non-uniform image
        #http://wiki.scipy.org/Cookbook/Histograms
        # Non-linear axes
        #http://stackoverflow.com/questions/11488800/non-linear-axes-for-imshow-in-matplotlib
        if replace:
            self.clearImages()
        else:
            # make sure we do not cummulate images with same name
            self.removeImage(legend, replot=False)

        if xScale is None:
            xScale = [0.0, 1.0]
        if yScale is None:
            yScale = [0.0, 1.0]
        h, w = data.shape[0:2]
        xmin = xScale[0]
        xmax = xmin + xScale[1] * w
        ymin = yScale[0]
        ymax = ymin + yScale[1] * h
        extent = (xmin, xmax, ymax, ymin)
        
        if selectable or draggable:
            picker = True
        else:
            picker = None
        shape = data.shape 
            
        if 0:
            # this supports non regularly spaced coordenates!!!!
            x = xmin + numpy.arange(w) * xScale[1] 
            y = ymin + numpy.arange(h) * yScale[1] 
            image = NonUniformImage(self.ax,
                                    interpolation='nearest',
                                    #aspect='auto',
                                    extent=extent,
                                    picker=picker,
                                    cmap=cmap)
                                                     
                                               

            image.set_data(x, y, data)
            xmin, xmax = self.getGraphXLimits()
            ymin, ymax = self.getGraphYLimits()
            self.ax.images.append(image)
            self.ax.set_xlim(xmin, xmax)
            self.ax.set_ylim(ymin, ymax)
        elif 1:
            #the normalization can be a source of time waste
            # Two possibilities, we receive data or a ready to show image
            if len(data.shape) == 3:
                if data.shape[-1] == 4:
                    # force alpha(?)
                    data[:,:,3] = 255
                    pass
            if len(shape) == 3:
                # RGBA image
                # TODO: Possibility to mirror the image
                # in case of pixmaps just setting
                # extend = (xmin, xmax, ymax, ymin)
                # instead of (xmin, xmax, ymin, ymax)
                extent = (xmin, xmax, ymin, ymax)
                if (shape[0] * shape[1]) > 5.0e5:
                    imageClass = ModestImage
                else:
                    imageClass = AxesImage
                image = imageClass(self.ax,
                              label="__IMAGE__"+legend,
                              interpolation='nearest',
                              picker=picker,
                              zorder=z)
                if image.origin == 'upper':
                    image.set_extent((xmin, xmax, ymax, ymin))
                else:
                    image.set_extent((xmin, xmax, ymin, ymax))
                image.set_data(data)
            else:
                if colormap is None:
                    colormap = self.getDefaultColormap()
                cmap = self.__getColormap(colormap['name'])
                if colormap['autoscale']:
                    vmin = data.min()
                    vmax = data.max()
                else:
                    vmin = colormap['vmin']
                    vmax = colormap['vmax']
                if colormap['normalization'].startswith('log'):
                    norm = LogNorm(vmin, vmax)
                else:
                    norm = Normalize(vmin, vmax)
                # try as data
                if (shape[0] * shape[1]) > 5.0e5:
                    imageClass = ModestImage
                else:
                    imageClass = AxesImage
                image = imageClass(self.ax,
                              label="__IMAGE__"+legend,
                              interpolation='nearest',
                              #origin=
                              cmap=cmap,
                              extent=extent,
                              picker=picker,
                              zorder=z,
                              norm=norm)
                if image.origin == 'upper':
                    image.set_extent((xmin, xmax, ymax, ymin))
                else:
                    image.set_extent((xmin, xmax, ymin, ymax))
                image.set_data(data)
            self.ax.add_artist(image)
            #self.ax.draw_artist(image)
        image._plot_info = {'label':legend,
                            'type':'image',
                            'xScale':xScale,
                            'yScale':yScale,
                            'z':z}
        image._plot_options = []
        if draggable:
            image._plot_options.append('draggable')
        if selectable:
            image._plot_options.append('selectable')
        return image

    def invertYAxis(self, flag=True):
        if flag:
            if not self.ax.yaxis_inverted():
                self.ax.invert_yaxis()
        else:
            if self.ax.yaxis_inverted():
                self.ax.invert_yaxis()

    def isYAxisInverted(self):
        return self.ax.yaxis_inverted()

    def showGrid(self, flag=True):
        if flag == 1:
            self.ax.xaxis.set_tick_params(which='major')
            self.ax.yaxis.set_tick_params(which='major')
            self.ax.grid(which='major')
        elif flag == 2:
            self.ax.xaxis.set_tick_params(which='both')
            self.ax.yaxis.set_tick_params(which='both')
            self.ax.grid(which='both')
        elif flag:
            self.ax.xaxis.set_tick_params(which='major')
            self.ax.yaxis.set_tick_params(which='major')
            self.ax.grid(True)
        else:
            self.ax.grid(False)
        self.replot()

    def keepDataAspectRatio(self, flag=True):
        """
        :param flag:  True to respect data aspect ratio
        :type flag: Boolean, default True
        """
        if flag:
            for axes in [self.ax]:
                if axes.get_aspect() not in [1.0]:
                    axes.set_aspect(1.0)
                    self.resetZoom()
        else:
            for axes in [self.ax]:
                if axes.get_aspect() not in ['auto', None]:
                    axes.set_aspect('auto')
                    self.resetZoom()

    def setDefaultColormap(self, colormap=None):
        if colormap is None:
            colormap = {'name': 'gray', 'normalization':'linear',
                        'autoscale':True, 'vmin':0.0, 'vmax':1.0,
                        'colors':256}
        self._defaultColormap = colormap

    def getDefaultColormap(self):
        if not hasattr(self, "_defaultColormap"):
            self.setDefaultColormap(None)
        return self._defaultColormap

    def getSupportedColormaps(self):
        default = ['gray', 'reversed gray', 'temperature', 'red', 'green', 'blue']
        maps = [m for m in cm.datad]
        maps.sort()
        return default + maps

    def __getColormap(self, name):
        if not hasattr(self, "__temperatureCmap"):
            #initialize own colormaps
            cdict = {'red': ((0.0, 0.0, 0.0),
                             (1.0, 1.0, 1.0)),
                     'green': ((0.0, 0.0, 0.0),
                               (1.0, 0.0, 0.0)),
                     'blue': ((0.0, 0.0, 0.0),
                              (1.0, 0.0, 0.0))}
            self.__redCmap = LinearSegmentedColormap('red',cdict,256)

            cdict = {'red': ((0.0, 0.0, 0.0),
                             (1.0, 0.0, 0.0)),
                     'green': ((0.0, 0.0, 0.0),
                               (1.0, 1.0, 1.0)),
                     'blue': ((0.0, 0.0, 0.0),
                              (1.0, 0.0, 0.0))}
            self.__greenCmap = LinearSegmentedColormap('green',cdict,256)

            cdict = {'red': ((0.0, 0.0, 0.0),
                             (1.0, 0.0, 0.0)),
                     'green': ((0.0, 0.0, 0.0),
                               (1.0, 0.0, 0.0)),
                     'blue': ((0.0, 0.0, 0.0),
                              (1.0, 1.0, 1.0))}
            self.__blueCmap = LinearSegmentedColormap('blue',cdict,256)

            # Temperature as defined in spslut
            cdict = {'red': ((0.0, 0.0, 0.0),
                             (0.5, 0.0, 0.0),
                             (0.75, 1.0, 1.0),
                             (1.0, 1.0, 1.0)),
                     'green': ((0.0, 0.0, 0.0),
                               (0.25, 1.0, 1.0),
                               (0.75, 1.0, 1.0),
                               (1.0, 0.0, 0.0)),
                     'blue': ((0.0, 1.0, 1.0),
                              (0.25, 1.0, 1.0),
                              (0.5, 0.0, 0.0),
                              (1.0, 0.0, 0.0))}
            #but limited to 256 colors for a faster display (of the colorbar)
            self.__temperatureCmap = LinearSegmentedColormap('temperature',
                                                             cdict, 256)

            #reversed gray
            cdict = {'red':     ((0.0, 1.0, 1.0),
                                 (1.0, 0.0, 0.0)),
                     'green':   ((0.0, 1.0, 1.0),
                                 (1.0, 0.0, 0.0)),
                     'blue':    ((0.0, 1.0, 1.0),
                                 (1.0, 0.0, 0.0))}
                             
            self.__reversedGrayCmap = LinearSegmentedColormap('yerg', cdict, 256)

        if name == "reversed gray":
            return self.__reversedGrayCmap
        elif name == "temperature":
            return self.__temperatureCmap
        elif name == "red":
            self.__redCmap
        elif name == "green":
            self.__greenCmap
        elif name == "blue":
            self.__blueCmap
        else:
            # built in
            return cm.get_cmap(name)

def main(parent=None):
    from .. import Plot
    x = numpy.arange(100.)
    y = x * x
    plot = Plot.Plot(parent, backend=MatplotlibBackend)
    plot.addCurve(x, y, "dummy")
    plot.addCurve(x + 100, -x * x, "To set Active")
    #info = {}
    #info['plot_yaxis'] = 'right'
    #plot.addCurve(x + 100, -x * x + 500, "RIGHT", info=info)
    #print("Active curve = ", plot.getActiveCurve())
    print("X Limits) = ", plot.getGraphXLimits())
    print("Y Limits = ", plot.getGraphYLimits())
    #print("All curves = ", plot.getAllCurves())
    #plot.removeCurve("dummy")
    plot.setActiveCurve("To set Active")
    #print("All curves = ", plot.getAllCurves())
    #plot.resetZoom()
    return plot

if __name__ == "__main__":
    if "tkinter" in sys.modules or "Tkinter" in sys.modules:
        root = Tk.Tk()
        parent=root
        #w = MatplotlibGraph(root)
        #Tk.mainloop()
        #sys.exit(0)
        w = main(parent)
        widget = w._plot.graph
    else:        
        app = QtGui.QApplication([])
        parent=None
        w = main(parent)
        widget = w.getWidgetHandle()
    #w.invertYAxis(True)
    w.replot()
    #w.invertYAxis(True)
    data = numpy.arange(1000.*1000)
    data.shape = 10000,100
    #plot.replot()
    #w.invertYAxis(True)
    #w.replot()
    #w.widget.show()
    w.addImage(data, legend="image 0", xScale=(25, 1.0) , yScale=(-1000, 1.0),
                  selectable=True)
    w.removeImage("image 0")
    #w.invertYAxis(True)
    #w.replot()
    w.addImage(data, legend="image 1", xScale=(25, 1.0) , yScale=(-1000, 1.0),
                  replot=False, selectable=True)
    #w.invertYAxis(True)
    widget.ax.axis('auto') # appropriate for curves, no aspect ratio
    #w.widget.ax.axis('equal') # candidate for keepting aspect ratio
    #w.widget.ax.axis('scaled') # candidate for keepting aspect ratio
    w.insertXMarker(50., label="Label", color='pink', draggable=True)
    w.resetZoom()
    #print(w.widget.ax.get_images())
    #print(w.widget.ax.get_lines())
    if "tkinter" in sys.modules or "Tkinter" in sys.modules:
        tkWidget = w.getWidgetHandle()
        tkWidget.pack(side=Tk.TOP, fill=Tk.BOTH, expand=1)
        Tk.mainloop()
    else:        
        widget.show()
        app.exec_()<|MERGE_RESOLUTION|>--- conflicted
+++ resolved
@@ -440,12 +440,7 @@
         if event.inaxes != self.ax:
             if DEBUG:
                 print("RETURNING")
-<<<<<<< HEAD
-            self.__time0 = -1.
-            return        
-=======
             return
->>>>>>> 9b525706
         button = event.button
         leftButton = 1
         middleButton = 2
