#/*##########################################################################
# Copyright (C) 2004-2014 European Synchrotron Radiation Facility
#
# This file is part of the PyMca X-ray Fluorescence Toolkit developed at
# the ESRF by the Software group.
#
# This file is free software; you can redistribute it and/or modify it
# under the terms of the GNU Lesser General Public License as published by the Free
# Software Foundation; either version 2 of the License, or (at your option)
# any later version.
#
# This file is distributed in the hope that it will be useful, but WITHOUT ANY
# WARRANTY; without even the implied warranty of MERCHANTABILITY or FITNESS
# FOR A PARTICULAR PURPOSE.  See the GNU Lesser General Public License for more
# details.
#
#############################################################################*/
__author__ = "V.A. Sole - ESRF Data Analysis"
__license__ = "LGPL"
__doc__ = """
Matplotlib Plot backend.
"""
import numpy
from numpy import vstack as numpyvstack
import sys
from .. import PlotBackend
from matplotlib import cm
from matplotlib.font_manager import FontProperties
# This should be independent of Qt
if "tk" in sys.argv:
    if sys.version < '3.0':
        import Tkinter as Tk
    else:
        import tkinter as Tk
else:
    from PyQt4 import QtCore, QtGui
if ("PyQt4" in sys.modules) or ("PySide" in sys.modules): 
    from matplotlib.backends.backend_qt4agg import FigureCanvasQTAgg as FigureCanvas
    TK = False
    QT = True
elif ("Tkinter" in sys.modules) or ("tkinter") in sys.modules:
    TK = True
    QT = False
    from matplotlib.backends.backend_tkagg import FigureCanvasTkAgg as FigureCanvas
from matplotlib.figure import Figure
import matplotlib.patches as patches
Rectangle = patches.Rectangle
Polygon = patches.Polygon
from matplotlib.lines import Line2D
from matplotlib.text import Text
from matplotlib.image import AxesImage, NonUniformImage
import time

DEBUG = 0

class MatplotlibGraph(FigureCanvas):
    def __init__(self, parent=None, **kw):
        #self.figure = Figure(figsize=size, dpi=dpi) #in inches
        self.fig = Figure()
        if TK:
            self._canvas = FigureCanvas.__init__(self, self.fig, master=parent)
        else:
            self._canvas = FigureCanvas.__init__(self, self.fig)
            # get the default widget color
            color = self.palette().color(self.backgroundRole())
            color = "#%x" % color.rgb()
            if len(color) == 9:
                color = "#" + color[3:]
            #self.fig.set_facecolor(color)
            self.fig.set_facecolor("w")
            # that's it
        if 1:
            #this almost works
            """
        def twinx(self):
            call signature::

              ax = twinx()

            create a twin of Axes for generating a plot with a sharex
            x-axis but independent y axis.  The y-axis of self will have
            ticks on left and the returned axes will have ticks on the
            right
            ax2 = self.fig.add_axes(self.get_position(True), sharex=self,
                frameon=False)
            ax2.yaxis.tick_right()
            ax2.yaxis.set_label_position('right')
            ax2.yaxis.set_offset_position('right')
            self.ax.yaxis.tick_left()
            ax2.xaxis.set_visible(False)
            return ax2
            """
            self.ax = self.fig.add_axes([.15, .15, .75, .75], label="left")
            self.ax2 = self.ax.twinx()
            self.ax2.set_label("right")

            # critical for picking!!!!
            self.ax2.set_zorder(0)
            self.ax2.set_autoscaley_on(True)
            self.ax.set_zorder(1)
            #this works but the figure color is left
            self.ax.set_axis_bgcolor('none')
            self.fig.sca(self.ax)
        else:
            #this almost works
            self.ax2 = self.fig.add_axes([.15, .15, .75, .75],
                                         axisbg="w",
                                         label="right",
                                         frameon=False)
            self.ax = self.fig.add_axes(self.ax2.get_position(),
                                        sharex=self.ax2,
                                        label="left",
                                        frameon=True)
            self.ax2.yaxis.tick_right()
            self.ax2.xaxis.set_visible(False)
            self.ax2.yaxis.set_label_position('right')
            self.ax2.yaxis.set_offset_position('right')
            self.ax.set_axis_bgcolor('none')

        # this respects aspect size
        # self.ax = self.fig.add_subplot(111, aspect='equal')
        # This should be independent of Qt
        if "PyQt4" in sys.modules or "PySide" in sys.modules:
            FigureCanvas.setSizePolicy(self,
                                   QtGui.QSizePolicy.Expanding,
                                   QtGui.QSizePolicy.Expanding)

        self.__lastMouseClick = ["middle", time.time()]
        self.__zooming = False
        self.__picking = False
        self._zoomStack = []
        self.xAutoScale = True
        self.yAutoScale = True

        #info text
        self._infoText = None

        #drawingmode handling
        self.setDrawModeEnabled(False)
        self.__drawModeList = ['line', 'polygon']
        self.__drawing = False
        self._drawingPatch = None
        self._drawModePatch = 'line'

        #event handling
        self._callback = self._dummyCallback
        self._x0 = None
        self._y0 = None
        self._zoomRectangle = None
        self.fig.canvas.mpl_connect('button_press_event',
                                    self.onMousePressed)
        self.fig.canvas.mpl_connect('button_release_event',
                                    self.onMouseReleased)
        self.fig.canvas.mpl_connect('motion_notify_event',
                                    self.onMouseMoved)
        self.fig.canvas.mpl_connect('pick_event',
                                    self.onPick)

    def _dummyCallback(self, ddict):
        if DEBUG:
            print(ddict)

    def setCallback(self, callbackFuntion):
        self._callback = callbackFuntion

    def onPick(self, event):
        # Unfortunately only the artists on the top axes
        # can be picked -> A legend handling widget is
        # needed
        middleButton = 2
        rightButton = 3
        button = event.mouseevent.button 
        if button == middleButton:
            # do nothing with the midle button
            return
        elif button == rightButton:
            button = "right"
        else:
            button = "left"
        if self._drawModeEnabled:
            # forget about picking or zooming
            # should one disconnect when setting the mode?
            return
        self.__picking = False
        self._pickingInfo = {}
        if isinstance(event.artist, Line2D):
            # we only handle curves and markers for the time being
            self.__picking = True
            artist = event.artist
            label = artist.get_label()
            ind = event.ind
            #xdata = thisline.get_xdata()
            #ydata = thisline.get_ydata()
            #print('onPick line:', zip(numpy.take(xdata, ind),
            #                           numpy.take(ydata, ind)))
            self._pickingInfo['artist'] = artist
            self._pickingInfo['event_ind'] = ind
            if label.startswith("__MARKER__"):
                label = label[10:]
                self._pickingInfo['type'] = 'marker' 
                self._pickingInfo['label'] = label
                if 'draggable' in artist._plot_options:
                    self._pickingInfo['draggable'] = True
                else:
                    self._pickingInfo['draggable'] = False
                if 'selectable' in artist._plot_options:
                    self._pickingInfo['selectable'] = True
                else:
                    self._pickingInfo['selectable'] = False
                self._pickingInfo['infoText'] = artist._infoText
            else:
                self._pickingInfo['type'] = 'curve' 
                self._pickingInfo['label'] = label
                self._pickingInfo['artist'] = artist
                xdata = artist.get_xdata()
                ydata = artist.get_ydata()
                self._pickingInfo['xdata'] = xdata[ind]
                self._pickingInfo['ydata'] = ydata[ind]
                self._pickingInfo['infoText'] = None
            if self._pickingInfo['infoText'] is None:
                if self._infoText is None:
                    self._infoText = self.ax.text(event.mouseevent.xdata,
                                                  event.mouseevent.ydata,
                                                  label)
                else:
                    self._infoText.set_position((event.mouseevent.xdata,
                                                event.mouseevent.ydata))
                    self._infoText.set_text(label)
                self._pickingInfo['infoText'] = self._infoText
            self._pickingInfo['infoText'].set_visible(True)
            if DEBUG:
                print("%s %s selected" % (self._pickingInfo['type'].upper(),
                                          self._pickingInfo['label']))
        elif isinstance(event.artist, Rectangle):
            patch = event.artist
            print('onPick patch:', patch.get_path())
        elif isinstance(event.artist, Text):
            text = event.artist
            print('onPick text:', text.get_text())
        elif isinstance(event.artist, AxesImage):
            self.__picking = True
            artist = event.artist
            #print dir(artist)
            self._pickingInfo['artist'] = artist
            #self._pickingInfo['event_ind'] = ind
            label = artist.get_label()
            self._pickingInfo['type'] = 'image' 
            self._pickingInfo['label'] = label
            self._pickingInfo['draggable'] = False
            self._pickingInfo['selectable'] = False
            if hasattr(artist, "_plot_options"):
                if 'draggable' in artist._plot_options:
                    self._pickingInfo['draggable'] = True
                else:
                    self._pickingInfo['draggable'] = False
                if 'selectable' in artist._plot_options:
                    self._pickingInfo['selectable'] = True
                else:
                    self._pickingInfo['selectable'] = False
        else:
            print("unhandled", event.artist)

    def setDrawModeEnabled(self, flag=True):
        self._drawModeEnabled = flag
        if flag:
            #cannot draw and zoom simultaneously
            self.setZoomModeEnabled(False)

    def setZoomModeEnabled(self, flag=True):
        if flag:
            self._zoomEnabled = True
            self.setDrawModeEnabled(False)
        else:
            self._zoomEnabled = True

    def setDrawModePatch(self, mode=None):
        if mode is None:
            mode = self.__drawModeList[0]

        mode = mode.lower()
        #raise an error in case of an invalid mode
        modeIndex = self.__drawModeList.index(mode)

        self._drawModePatch = mode


    def onMousePressed(self, event):
        if DEBUG:
            print("onMousePressed, event = ",event.xdata, event.ydata)
            print("Mouse button = ", event.button)
        if event.inaxes != self.ax:
            if DEBUG:
                print("RETURNING")
            return        
        button = event.button
        leftButton = 1
        middleButton = 2
        rightButton = 3
        if button == middleButton:
            # do nothing with the middle button
            return

        self._x0 = event.xdata
        self._y0 = event.ydata
        self._x0Pixel = event.x
        self._y0Pixel = event.y
        self._x1 = event.xdata
        self._y1 = event.ydata
        self._x1Pixel = event.x
        self._y1Pixel = event.y
        
        self.__movingMarker = 0
        # picking handling
        if self.__picking:
            if DEBUG:
                print("PICKING, Ignoring zoom")
            self.__zooming = False
            self.__drawing = False
            self.__markerMoving = False
            if self._pickingInfo['type'] == "marker":
                if button == rightButton:
                    # only selection or movement
                    self._pickingInfo = {}
                    return
                artist = self._pickingInfo['artist']
                if button == leftButton:
                    if self._pickingInfo['draggable']:
                        self.__markerMoving = True
                    if 'xmarker' in artist._plot_options:
                        artist.set_xdata(event.xdata)
                    elif 'ymarker' in artist._plot_options:
                        artist.set_ydata(event.ydata)
                    else:
                        artist.set_xdata(event.xdata)
                        artist.set_ydata(event.ydata)
                    self.fig.canvas.draw()
                    ddict = {}
                    if self.__markerMoving:
                        ddict['event'] = "markerMoving"
                    else:
                        ddict['event'] = "markerClicked"
                    ddict['label'] = self._pickingInfo['label']
                    ddict['type'] = self._pickingInfo['type']
                    ddict['draggable'] = self._pickingInfo['draggable']
                    ddict['selectable'] = self._pickingInfo['selectable']
                    ddict['x'] = self._x0
                    ddict['y'] = self._y0
                    ddict['xpixel'] = self._x0Pixel
                    ddict['ypixel'] = self._y0Pixel
                    ddict['xdata'] = artist.get_xdata()
                    ddict['ydata'] = artist.get_ydata()
                    if button == leftButton:
                        ddict['button'] = "left"
                    else:
                        ddict['button'] = "right"
                    self._callback(ddict)
                return
            elif self._pickingInfo['type'] == "curve":
                ddict = {}
                ddict['event'] = "curveClicked"
                #ddict['event'] = "legendClicked"
                ddict['label'] = self._pickingInfo['label']
                ddict['type'] = self._pickingInfo['type']
                ddict['x'] = self._x0
                ddict['y'] = self._y0
                ddict['xpixel'] = self._x0Pixel
                ddict['ypixel'] = self._y0Pixel
                ddict['xdata'] = self._pickingInfo['xdata']
                ddict['ydata'] = self._pickingInfo['ydata']
                if button == leftButton:
                    ddict['button'] = "left"
                else:
                    ddict['button'] = "right"
                self._callback(ddict)
                return
            elif self._pickingInfo['type'] == "image":
                artist = self._pickingInfo['artist']
                ddict = {}
                ddict['event'] = "imageClicked"
                #ddict['event'] = "legendClicked"
                ddict['label'] = self._pickingInfo['label']
                ddict['type'] = self._pickingInfo['type']
                ddict['x'] = self._x0
                ddict['y'] = self._y0
                ddict['xpixel'] = self._x0Pixel
                ddict['ypixel'] = self._y0Pixel
                xScale = artist._plot_info['xScale']
                yScale = artist._plot_info['yScale']
                col = (ddict['x'] - xScale[0])/float(xScale[1])
                row = (ddict['y'] - yScale[0])/float(yScale[1])
                ddict['row'] = int(row)
                ddict['col'] = int(col)
                if button == leftButton:
                    ddict['button'] = "left"
                else:
                    ddict['button'] = "right"
                self.__picking = False
                self._callback(ddict)

        self.__time0 = -1.0
        if event.button == rightButton:
            #right click
            self.__zooming = False
            if self._drawingPatch is not None:
                self._drawingPatch.remove()
                self.draw()
                self._drawingPatch = None
            return

        self.__time0 = time.time()
        self.__zooming = self._zoomEnabled
        self._zoomRect = None
        self._xmin, self._xmax  = self.ax.get_xlim()
        self._ymin, self._ymax  = self.ax.get_ylim()

        self.__drawing = self._drawModeEnabled
            
    def onMouseMoved(self, event):
        if DEBUG:
            print("onMouseMoved, event = ",event.xdata, event.ydata)
        if event.inaxes != self.ax:
            if DEBUG:
                print("RETURNING")
            return

        #as default, export the mouse in graph coordenates
        self._x1 = event.xdata
        self._y1 = event.ydata
        self._x1Pixel = event.x
        self._y1Pixel = event.y
        ddict= {'event':'mouseMoved',
              'x':self._x1,
              'y':self._y1,
              'xpixel':self._x1Pixel,
              'ypixel':self._y1Pixel}
        self._callback(ddict)
        # should this be made by Plot1D with the previous call???
        # The problem is Plot1D does not know if one is zooming or drawing
        if not (self.__zooming or self.__drawing or self.__picking):
            # this corresponds to moving without click
            marker = None
            for artist in self.ax.lines:
                if marker is not None:
                    break
                label = artist.get_label()
                if label.startswith("__MARKER__"):
                    #data = artist.get_xydata()[0:1]
                    x, y = artist.get_xydata()[-1]
                    pixels = self.ax.transData.transform(numpyvstack([x,y]).T)
                    xPixel, yPixels = pixels.T
                    if 'xmarker' in artist._plot_options:
                        if abs(xPixel-event.x) < 5:
                            marker = artist
                    elif 'ymarker' in artist._plot_options:
                        if abs(yPixel-event.y) < 5:
                            marker = artist
                    elif (abs(xPixel-event.x) < 5) and \
                         (abs(yPixel-event.y) < 5):
                            marker = artist
            if QT:
                oldShape = self.cursor().shape()
                if oldShape not in [QtCore.Qt.SizeHorCursor,
                                QtCore.Qt.SizeVerCursor,
                                QtCore.Qt.PointingHandCursor,
                                QtCore.Qt.OpenHandCursor,
                                QtCore.Qt.SizeAllCursor]:
                    self._originalCursorShape = oldShape
            if marker is not None:
                ddict = {}
                ddict['event'] = 'hover'
                ddict['type'] = 'marker' 
                ddict['label'] = marker.get_label()[10:]
                if 'draggable' in marker._plot_options:
                    ddict['draggable'] = True
                    if QT:
                        self.setCursor(QtGui.QCursor(QtCore.Qt.SizeHorCursor))
                else:
                    ddict['draggable'] = False
                if 'selectable' in marker._plot_options:
                    ddict['selectable'] = True
                    if QT:
                        self.setCursor(QtGui.QCursor(QtCore.Qt.PointingHandCursor))
                else:
                    ddict['selectable'] = False
                ddict['x'] = self._x1
                ddict['y'] = self._y1
                ddict['xpixel'] = self._x1Pixel,
                ddict['ypixel'] = self._y1Pixel
                self._callback(ddict)
            elif QT:
                if self._originalCursorShape in [QtCore.Qt.SizeHorCursor,
                                QtCore.Qt.SizeVerCursor,
                                QtCore.Qt.PointingHandCursor,
                                QtCore.Qt.OpenHandCursor,
                                QtCore.Qt.SizeAllCursor]:
                    self.setCursor(QtGui.QCursor(QtCore.Qt.ArrowCursor))
                else:
                    self.setCursor(QtGui.QCursor(self._originalCursorShape))
            return
        if self.__picking:
            if self.__markerMoving:
                artist = self._pickingInfo['artist']
                infoText = self._pickingInfo['infoText']
                if 'xmarker' in artist._plot_options:
                    artist.set_xdata(event.xdata)
                    ymin, ymax = self.ax.get_ylim()
                    delta = abs(ymax - ymin)
                    ymax = max(ymax, ymin) - 0.005 * delta
                    infoText.set_position((event.xdata, ymax))
                elif 'ymarker' in artist._plot_options:
                    artist.set_ydata(event.ydata)
                    infoText.set_position((event.xdata, event.ydata))
                else:
                    artist.set_xdata(event.xdata)
                    artist.set_ydata(event.ydata)
                self.fig.canvas.draw()
                ddict = {}
                ddict['event'] = "markerMoving"
                ddict['button'] = "left"
                ddict['label'] = self._pickingInfo['label']
                ddict['type'] = self._pickingInfo['type']
                ddict['draggable'] = self._pickingInfo['draggable']
                ddict['selectable'] = self._pickingInfo['selectable']
                ddict['x'] = self._x1
                ddict['y'] = self._y1
                ddict['xpixel'] = self._x1Pixel,
                ddict['ypixel'] = self._y1Pixel
                self._callback(ddict)
            return
        if (not self.__zooming) and (not self.__drawing):
            return

        if self._x0 is None:
            return
        
        if self.__zooming:
            if self._x1 < self._xmin:
                self._x1 = self._xmin
            elif self._x1 > self._xmax:
                self._x1 = self._xmax
     
            if self._y1 < self._ymin:
                self._y1 = self._ymin
            elif self._y1 > self._ymax:
                self._y1 = self._ymax
     
            if self._x1 < self._x0:
                x = self._x1
                w = self._x0 - self._x1
            else:
                x = self._x0
                w = self._x1 - self._x0
            if self._y1 < self._y0:
                y = self._y1
                h = self._y0 - self._y1
            else:
                y = self._y0
                h = self._y1 - self._y0

            if self._zoomRectangle is None:
                self._zoomRectangle = Rectangle(xy=(x,y),
                                               width=w,
                                               height=h,
                                               fill=False)
                self.ax.add_patch(self._zoomRectangle)
            else:
                self._zoomRectangle.set_bounds(x, y, w, h)
                #self._zoomRectangle._update_patch_transform()
            self.fig.canvas.draw()
            return
        
        if self.__drawing:
            if self._drawingPatch is None:
                self._mouseData = numpy.zeros((2,2), numpy.float32)
                self._mouseData[0,0] = self._x0
                self._mouseData[0,1] = self._y0
                self._mouseData[1,0] = self._x1
                self._mouseData[1,1] = self._y1
                self._drawingPatch = Polygon(self._mouseData,
                                             closed=True,
                                             fill=False)
                self.ax.add_patch(self._drawingPatch)
            elif self._drawModePatch == 'line':
                self._mouseData[1,0] = self._x1
                self._mouseData[1,1] = self._y1
                self._drawingPatch.set_xy(self._mouseData)
            elif self._drawModePatch == 'polygon':
                self._mouseData[-1,0] = self._x1
                self._mouseData[-1,1] = self._y1
                self._drawingPatch.set_xy(self._mouseData)
                self._drawingPatch.set_hatch('/')
                self._drawingPatch.set_closed(True)
            self.fig.canvas.draw()
        
    def onMouseReleased(self, event):
        if DEBUG:
            print("onMouseReleased, event = ",event.xdata, event.ydata)
        if self._infoText in self.ax.texts:
            self._infoText.set_visible(False)
        if self.__picking:
            self.__picking = False
            if self.__markerMoving:
                self.__markerMoving = False
                artist = self._pickingInfo['artist']
                ddict = {}
                ddict['event'] = "markerMoved"
                ddict['label'] = self._pickingInfo['label']
                ddict['type'] = self._pickingInfo['type']
                ddict['draggable'] = self._pickingInfo['draggable']
                ddict['selectable'] = self._pickingInfo['selectable']
                # use this and not the current mouse position because
                # it has to agree with the marker position
                ddict['x'] = artist.get_xdata()
                ddict['y'] = artist.get_ydata()
                ddict['xdata'] = artist.get_xdata()
                ddict['ydata'] = artist.get_ydata()
                self._callback(ddict)
            return

        if not hasattr(self, "__zoomstack"):
            self.__zoomstack = []

        if event.button == 3:
            #right click
            if self.__drawing:
                self.__drawing = False
                self._drawingPatch = None
                ddict = {}
                ddict['event'] = 'drawingFinished'
                ddict['type']  = '%s' % self._drawModePatch
                ddict['data']  = self._mouseData * 1
                self.mySignal(ddict)
                return

            self.__zooming = False
            if len(self._zoomStack):
                xmin, xmax, ymin, ymax = self._zoomStack.pop()
                self.setLimits(xmin, xmax, ymin, ymax)
                self.draw()

        if self.__drawing and (self._drawingPatch is not None):
            nrows, ncols = self._mouseData.shape                
            self._mouseData = numpy.resize(self._mouseData, (nrows+1,2))
            self._mouseData[-1,0] = self._x1
            self._mouseData[-1,1] = self._y1
            self._drawingPatch.set_xy(self._mouseData)

        if self._x0 is None:
            if event.inaxes != self.ax:
                if DEBUG:
                    print("on MouseReleased RETURNING")
            else:
                print("How can it be here???")
            return

        if self._zoomRectangle is None:
            currentTime = time.time() 
            deltaT =  currentTime - self.__time0
            if (deltaT < 0.1) or (self.__time0 < 0):
                # single or double click, no zooming
                self.__zooming = False
                ddict = {'x':event.xdata,
                         'y':event.ydata,
                         'xpixel':event.x,
                         'ypixel':event.y}
                leftButton = 1
                middleButton = 2
                rightButton = 3
                button = event.button
                if button == rightButton:
                    ddict['button'] = "right"
                else:
                    ddict['button'] = "left"
                if (button == self.__lastMouseClick[0]) and\
                   ((currentTime - self.__lastMouseClick[1]) < 0.6):
                    ddict['event'] = "mouseDoubleCliked"
                else:
                    ddict['event'] = "mouseClicked"
                self.__lastMouseClick = [button, time.time()]
                self._callback(ddict)
                return

        if self._zoomRectangle is not None:
            x, y = self._zoomRectangle.get_xy()
            w = self._zoomRectangle.get_width()
            h = self._zoomRectangle.get_height()
            self._zoomRectangle.remove()
            self._x0 = None
            self._y0 = None
            self._zoomRectangle = None
            xmin, xmax = self.ax.get_xlim()
            ymin, ymax = self.ax.get_ylim()
            self._zoomStack.append((xmin, xmax, ymin, ymax))
            self.setLimits(x, x+w, y, y+h)
            self.draw()

    def setLimits(self, xmin, xmax, ymin, ymax):
        self.ax.set_xlim(xmin, xmax)
        self.ax.set_ylim(ymin, ymax)
        # Next line forces a square display region
        #self.ax.set_aspect((xmax-xmin)/float(ymax-ymin))
        self.xmin = xmin
        self.xmax = xmax
        self.ymin = ymin
        self.ymax = ymax
        self.limitsSet = True
        #self.draw()

    def resetZoom(self):
        xmin, xmax, ymin, ymax = self.getDataLimits('left')
        xmin2, xmax2, ymin2, ymax2 = self.getDataLimits('right')
        #self.ax2.set_ylim(ymin2, ymax2)
        if (xmin2 != 0) or (xmax2 != 1):
            xmin = min(xmin, xmin2)
            xmax = max(xmax, xmax2)
        self.setLimits(xmin, xmax, ymin, ymax)
        #self.ax2.set_autoscaley_on(True)
        self._zoomStack = []

    def getDataLimits(self, axesLabel='left'):
        if axesLabel == 'right':
            axes = self.ax2
        else:
            axes = self.ax
        if DEBUG:
            print("CALCULATING limits ", axes.get_label())
        xmin = None
        for line2d in axes.lines:
            if hasattr(line2d, "_plot_info"):
                if line2d._plot_info.get("axes", "left") != axesLabel:
                    continue
            label = line2d.get_label()
            print(label)
            if label.startswith("__MARKER__"):
                #it is a marker
                continue
            x = line2d.get_xdata()
            y = line2d.get_ydata()
            if not len(x) or not len(y):
                continue
            if xmin is None:
                xmin = x.min()
                xmax = x.max()
                ymin = y.min()
                ymax = y.max()
                continue
            xmin = min(xmin, x.min())
            xmax = max(xmax, x.max())
            ymin = min(ymin, y.min())
            ymax = max(ymax, y.max())

        for artist in axes.images:
            x0, x1, y0, y1 = artist.get_extent()
            if (xmin is None):
                xmin = x0
                xmax = x1
                ymin = min(y0, y1)
                ymax = max(y0, y1)
            xmin = min(xmin, x0)
            xmax = max(xmax, x1)
            ymin = min(ymin, y0)
            ymax = max(ymax, y1)

        for artist in axes.artists:
            label = artist.get_label()
            if label.startswith("__IMAGE__"):
                x0, x1, y0, y1 = artist.get_extent()
                if (xmin is None):
                    xmin = x0
                    xmax = x1
                    ymin = min(y0, y1)
                    ymax = max(y0, y1)
                ymin = min(ymin, y0, y1)
                ymax = max(ymax, y1, y0)
                xmin = min(xmin, x0)
                xmax = max(xmax, x1)

        if xmin is None:
            xmin = 0
            xmax = 1
            ymin = 0
            ymax = 1

        xSize = float(xmax - xmin)
        ySize = float(ymax - ymin)
        A = self.ax.get_aspect()
        if A != 'auto':
            figW, figH = self.ax.get_figure().get_size_inches()
            figAspect = figH / figW

            #l, b, w, h = self.ax.get_position(original=True).bounds
            #box_aspect = figAspect * (h / float(w))
            
            #dataRatio = box_aspect / A
            dataRatio = (ySize / xSize) * A

            y_expander = dataRatio - figAspect
            # If y_expander > 0, the dy/dx viewLim ratio needs to increase
            if abs(y_expander) < 0.005:
                #good enough
                pass
            else:
                # this works for any data ratio
                if y_expander < 0:
                    #print("adjust_y")
                    deltaY = xSize * (figAspect / A) - ySize
                    yc = 0.5 * (ymin + ymax)
                    ymin = yc - (ySize + deltaY) * 0.5
                    ymax = yc + (ySize + deltaY) * 0.5
                else:
                    #print("ADJUST X")
                    deltaX = ySize * (A / figAspect) - xSize
                    xc = 0.5 * (xmin + xmax)
                    xmin = xc - (xSize + deltaX) * 0.5
                    xmax = xc + (xSize + deltaX) * 0.5
        if DEBUG:
            print("CALCULATED LIMITS = ", xmin, xmax, ymin, ymax)
        return xmin, xmax, ymin, ymax

class MatplotlibBackend(PlotBackend.PlotBackend):
    def __init__(self, parent=None, **kw):
       	#self.figure = Figure(figsize=size, dpi=dpi) #in inches
        self.graph = MatplotlibGraph(parent, **kw)
        self.ax2 = self.graph.ax2
        self.ax = self.graph.ax
        PlotBackend.PlotBackend.__init__(self, parent)
        self._parent = parent
        self._logX = False
        self._logY = False
        self.setZoomModeEnabled = self.graph.setZoomModeEnabled
        self.setDrawModeEnabled = self.graph.setDrawModeEnabled
        self._oldActiveCurve = None
        self._oldActiveCurveLegend = None
        self._imageItem = None
        if self._imageItem is not None:
            # Temperature as defined in spslut
            from matplotlib.colors import LinearSegmentedColormap, LogNorm, Normalize
            cdict = {'red': ((0.0, 0.0, 0.0),
                             (0.5, 0.0, 0.0),
                             (0.75, 1.0, 1.0),
                             (1.0, 1.0, 1.0)),
                     'green': ((0.0, 0.0, 0.0),
                               (0.25, 1.0, 1.0),
                               (0.75, 1.0, 1.0),
                               (1.0, 0.0, 0.0)),
                     'blue': ((0.0, 1.0, 1.0),
                              (0.25, 1.0, 1.0),
                              (0.5, 0.0, 0.0),
                              (1.0, 0.0, 0.0))}
            #but limited to 256 colors for a faster display (of the colorbar)
            self.__temperatureCmap = LinearSegmentedColormap('temperature',
                                                             cdict, 256)
            cmap = self.__temperatureCmap
            x = numpy.arange(1000*1000.)
            x.shape = 1000, 1000
            self.ax.imshow(x,
                           interpolation='nearest',
                           origin='upper',
                           cmap=cmap,
                           norm=Normalize(0, 1000*1000.))
    def addCurve(self, x, y, legend, info=None, replace=False, replot=True, **kw):
        """
        Add the 1D curve given by x an y to the graph.
        :param x: The data corresponding to the x axis
        :type x: list or numpy.ndarray
        :param y: The data corresponding to the y axis
        :type y: list or numpy.ndarray
        :param legend: The legend to be associated to the curve
        :type legend: string or None
        :param info: Dictionary of information associated to the curve
        :type info: dict or None
        :param replace: Flag to indicate if already existing curves are to be deleted
        :type replace: boolean default False
        :param replot: Flag to indicate plot is to be immediately updated
        :type replot: boolean default True
        :returns: The legend/handle used by the backend to univocally access it.
        """
        if replace:
            self.clearCurves()
        else:
            self.removeCurve(legend, replot=False)
        if info is None:
            info = {}
        color = info.get('plot_color', 'k')
        symbol = info.get('plot_symbol', None)
        brush = color
        style = info.get('plot_line_style', '-')
        linewidth = 1
        axesLabel = info.get('plot_yaxis', 'left')
        if axesLabel == "left":
            axes = self.ax
        else:
            axes = self.ax2
        if self._logY:
            curveList = axes.semilogy( x, y, label=legend,
                                          linestyle=style,
                                          color=color,
                                          linewidth=linewidth,
                                          picker=3,
                                          **kw)
        else:
            curveList = axes.plot( x, y, label=legend,
                                      linestyle=style,
                                      color=color,
                                      linewidth=linewidth,
                                      picker=3,
                                      **kw)
        curveList[-1].set_marker(symbol)
        curveList[-1]._plot_info = {'color':color,
                                      'linewidth':linewidth,
                                      'brush':brush,
                                      'style':style,
                                      'symbol':symbol,
                                      'label':legend,
                                      'axes':axesLabel}
        if self._oldActiveCurve in self.ax.lines:
            if self._oldActiveCurve.get_label() == legend:
                curveList[-1].set_color('k')
        elif self._oldActiveCurveLegend == legend:
            curveList[-1].set_color('k')
        curveList[-1].set_axes(axes)
        curveList[-1].set_zorder(2)
        if replot:
            self.replot()
        return curveList[-1]

    def clear(self):
        """
        Clear all curvers and other items from the plot
        """
        n = list(range(len(self.ax.lines)))
        n.reverse()
        for i in n:
            line2d = self.ax.lines[i]
            line2d.remove()
            del line2d
        self.ax.clear()

    def clearImages(self):
        n = list(range(len(self.ax.images)))
        n.reverse()
        for i in n:
            image = self.ax.images[i]
            image.remove()
            del image
            del self.ax.images[i]

        n = list(range(len(self.ax.artists)))
        n.reverse()
        for i in n:
            artist = self.ax.artists[i]
            label = artist.get_label()
            if label.startswith("__IMAGE__"):
                artist.remove()
                del artist

    def clearCurves(self):
        """
        Clear all curves from the plot. Not the markers!!
        """
        for axes in [self.ax, self.ax2]:
            n = list(range(len(axes.lines)))
            n.reverse()
            for i in n:
                line2d = axes.lines[i]
                label = line2d.get_label()
                if label.startswith("__MARKER__"):
                    #it is a marker
                    continue
                line2d.remove()
                del line2d

    def clearMarkers(self):
        """
        Clear all markers from the plot. Not the curves!!
        """
        for axes in [self.ax, self.ax2]:
            n = list(range(len(axes.lines)))
            n.reverse()
            for i in n:
                line2d = axes.lines[i]
                label = line2d.get_label()
                if label.startswith("__MARKER__"):
                    #it is a marker
                    line2d.remove()
                    del line2d

    def getGraphXLimits(self):
        """
        Get the graph X (bottom) limits.
        :return:  Minimum and maximum values of the X axis
        """
        return self.ax.get_xlim()

    def getGraphYLimits(self):
        """
        Get the graph Y (left) limits.
        :return:  Minimum and maximum values of the Y axis
        """
        return self.ax.get_ylim()

    def getWidgetHandle(self):
        """
        :return: Backend widget.
        """
        if hasattr(self.graph, "get_tk_widget"):
            return self.graph.get_tk_widget()
        else:
            return self.graph

    def insertMarker(self, x, y, label, color='k',
                      selectable=False, draggable=False,
                      **kw):
        """
        :param x: Horizontal position of the marker in graph coordenates
        :type x: float
        :param y: Vertical position of the marker in graph coordenates
        :type y: float
        :param label: Legend associated to the marker
        :type label: string
        :param color: Color to be used for instance 'blue', 'b', '#FF0000'
        :type color: string, default 'k' (black)
        :param selectable: Flag to indicate if the marker can be selected
        :type selectable: boolean, default False
        :param draggable: Flag to indicate if the marker can be moved
        :type draggable: boolean, default False
        :return: Handle used by the backend to univocally access the marker
        """
        print("MatplotlibBackend insertMarker not implemented")
        return label

    def insertXMarker(self, x, label,
                      color='k', selectable=False, draggable=False,
                      **kw):
        """
        :param x: Horizontal position of the marker in graph coordenates
        :type x: float
        :param label: Legend associated to the marker
        :type label: string
        :param color: Color to be used for instance 'blue', 'b', '#FF0000'
        :type color: string, default 'k' (black)
        :param selectable: Flag to indicate if the marker can be selected
        :type selectable: boolean, default False
        :param draggable: Flag to indicate if the marker can be moved
        :type draggable: boolean, default False
        :return: Handle used by the backend to univocally access the marker
        """
        #line = self.ax.axvline(x, picker=True)
        text = " " + label
        label = "__MARKER__" + label
        self.removeMarker(label, replot=False)
        if selectable or draggable:
            line = self.ax.axvline(x, label=label, color=color, picker=5)
        else:
            line = self.ax.axvline(x, label=label, color=color)
        if label is not None:
            ymin, ymax = self.getGraphYLimits()
            delta = abs(ymax - ymin)
            if ymin > ymax:
                ymax = ymin
            ymax -= 0.005 * delta
            line._infoText = self.ax.text(x, ymax, text,
                                          color=color,
                                          horizontalalignment='left',
                                          verticalalignment='top')
        #line.set_ydata(numpy.array([1.0, 10.], dtype=numpy.float32))
        line._plot_options = ["xmarker"]
        if selectable:
            line._plot_options.append('selectable')
        if draggable:
            line._plot_options.append('draggable')
        self.replot()
        return line
        
    def insertYMarker(self, y, label,
                      color='k', selectable=False, draggable=False,
                      **kw):
        """
        :param y: Vertical position of the marker in graph coordenates
        :type y: float
        :param label: Legend associated to the marker
        :type label: string
        :param color: Color to be used for instance 'blue', 'b', '#FF0000'
        :type color: string, default 'k' (black)
        :param selectable: Flag to indicate if the marker can be selected
        :type selectable: boolean, default False
        :param draggable: Flag to indicate if the marker can be moved
        :type draggable: boolean, default False
        :return: Handle used by the backend to univocally access the marker
        """
        label = "__MARKER__" + label 
        if selectable or draggable:
            line = self.ax.axhline(y, label=label, color=color, picker=5)
        else:
            line = self.ax.axhline(y, label=label, color=color)
        line._plot_options = ["ymarker"]
        if selectable:
            line._plot_options.append('selectable')
        if draggable:
            line._plot_options.append('draggable')
        return line

    def isXAxisAutoScale(self):
        if self._xAutoScale:
            return True
        else:
            return False

    def isYAxisAutoScale(self):
        if self._yAutoScale:
            return True
        else:
            return False

    def removeCurve(self, handle, replot=True):
        if hasattr(handle, "remove"):
            if handle in self.ax.lines:
                handle.remove()
        else:
            # we have received a legend!
            legend = handle
            handle = None
            for line2d in self.ax.lines:
                label = line2d.get_label()
                if label == legend:
                    handle = line2d
            if handle is None:
                for line2d in self.ax2.lines:
                    label = line2d.get_label()
                    if label == legend:
                        handle = line2d
            if handle is not None:
                handle.remove()
                del handle
        if replot:
            self.replot()

    def removeImage(self, handle, replot=True):
        if hasattr(handle, "remove"):
            if (handle in self.ax.images) or (handle in self.ax.artists):
                handle.remove()
        else:
            # we have received a legend!
            legend = handle
            handle = None
            for item in self.ax.artists:
                label = item.get_label()
                if label == ("__IMAGE__" + legend):
                    handle = item
            if handle is None:
                for item in self.ax.images:
                    label = item.get_label()
                    if label == legend:
                        handle = item                
            if handle is not None:
                handle.remove()
                del handle
        if replot:
            self.replot()

    def removeMarker(self, handle, replot=True):
        if hasattr(handle, "remove"):
            self._removeInfoText(handle)
            handle.remove()
            del handle
        else:
            # we have received a legend!
            legend = handle
            handle = None
            for line2d in self.ax.lines:
                label = line2d.get_label()
                if label == ("__MARKER__"+legend):
                    handle = line2d
            if handle is not None:
                self._removeInfoText(handle)
                handle.remove()
                del handle
        if replot:
            self.replot()

    def _removeInfoText(self, handle):
        if hasattr(handle, "_infoText"):
            t = handle._infoText
            handle._infoText = None
            t.remove()
            del t

    def resetZoom(self):
        """
        It should autoscale any axis that is in autoscale mode
        """
        xmin, xmax = self.getGraphXLimits()
        ymin, ymax = self.getGraphYLimits()
        xAuto = self.isXAxisAutoScale() 
        yAuto = self.isYAxisAutoScale()
        if xAuto and yAuto:
            self.graph.resetZoom()
        elif yAuto:
            self.graph.resetZoom()
            self.setGraphXLimits(xmin, xmax)
        elif xAuto:
            self.graph.resetZoom()
            self.setGraphYLimits(ymin, ymax)
        else:
            if DEBUG:
                print("Nothing to autoscale")
        #xmin2, xmax2, ymin2, ymax2 = self.graph.getDataLimits('right')
        #self.ax2.figure.sca(self.ax2)
        #self.ax2.set_ylim(10., 100.)
        #self.ax2.figure.sca(self.ax)
        self._zoomStack = []

        self.replot()
        return

    def replot(self):
        """
        Update plot
        """
<<<<<<< HEAD
        print("CALLED")
=======
>>>>>>> b93cc5ea
        self.graph.draw()
        """
        if QT:
            w = self.getWidgetHandle()
            QtGui.qApp.postEvent(w, QtGui.QResizeEvent(w.size(),
                                                   w.size()))
        """
        return

    def setActiveCurve(self, legend, replot=True):
        if hasattr(legend, "_plot_info"):
            # we have received an actual item
            handle = legend
        else:
            # we have received a legend
            handle = None
            for line2d in self.ax.lines:
                label = line2d.get_label()
                if label.startswith("__MARKER__"):
                    continue
                if label == legend:
                    handle = line2d
                    axes = self.ax
                    break
            if handle is None:
                for line2d in self.ax2.lines:
                    label = line2d.get_label()
                    if label.startswith("__MARKER__"):
                        continue
                    if label == legend:
                        handle = line2d
                        axes = self.ax2
                        break
        if handle is not None:
            handle.set_color('k')
        else:
            raise KeyError("Curve %s not found" % legend)
        if self._oldActiveCurve in self.ax.lines:
            if self._oldActiveCurve._plot_info['label'] != legend:
                color = self._oldActiveCurve._plot_info['color']
                self._oldActiveCurve.set_color(color)
        elif self._oldActiveCurve in self.ax2.lines:
            if self._oldActiveCurve._plot_info['label'] != legend:
                color = self._oldActiveCurve._plot_info['color']
                self._oldActiveCurve.set_color(color)
        elif self._oldActiveCurveLegend is not None:
            if self._oldActiveCurveLegend != handle._plot_info['label']:
                done = False
                for line2d in self.ax.lines:
                    label = line2d.get_label()
                    if label == self._oldActiveCurveLegend:
                        color = line2d._plot_info['color']
                        line2d.set_color(color)
                        done = True
                        break
                if not done:
                    for line2d in self.ax2.lines:
                        label = line2d.get_label()
                        if label == self._oldActiveCurveLegend:
                            color = line2d._plot_info['color']
                            line2d.set_color(color)
                            break
        #update labels according to active curve???
        if hasattr(handle, "_plot_info"):
            xLabel = handle._plot_info.get("xlabel", None)
            yLabel = handle._plot_info.get("ylabel", None)
            if (xLabel is not None) and (yLabel is not None):
                axes.set_xlabel(xLabel)
                axes.set_ylabel(yLabel)
        self._oldActiveCurve = handle
        self._oldActiveCurveLegend = handle.get_label()
        if replot:
            self.replot()

    def setCallback(self, callbackFunction):
        self.graph.setCallback(callbackFunction)
        # Should I call the base to keep a copy?
        # It does not seem necessary since the graph will do it.

    def getGraphTitle(self):
        return self.ax.get_title()

    def getGraphXLabel(self):
        return self.ax.get_xlabel()

    def getGraphYLabel(self):
        return self.ax.get_ylabel()

    def setGraphTitle(self, title=""):
        self.ax.set_title(title)

    def setGraphXLabel(self, label="X"):
        self.ax.set_xlabel(label)
    
    def setGraphXLimits(self, xmin, xmax):
        self.ax.set_xlim(xmin, xmax)

    def setGraphYLabel(self, label="Y"):
        self.ax.set_ylabel(label)

    def setGraphYLimits(self, ymin, ymax):
        self.ax.set_ylim(ymin, ymax)

    def setXAxisAutoScale(self, flag=True):
        if flag:
            self._xAutoScale = True
        else:
            self._xAutoScale = False

    def setXAxisLogarithmic(self, flag):
        if flag:
            self._logX = True
            self.ax.set_xscale('log')
        else:
            self._logX = False
            self.ax.set_xscale('linear')

    def setYAxisAutoScale(self, flag=True):
        if flag:
            self._yAutoScale = True
        else:
            self._yAutoScale = False

    def setYAxisLogarithmic(self, flag):
        """
        :param flag: If True, the left axis will use a log scale
        :type flag: boolean
        """
        if flag:
            self._logY = True
            self.ax.set_yscale('log')
        else:
            self._logY = False
            self.ax.set_yscale('linear')

    def setZoomModeEnabled(self, flag=True):
        """
        Zoom and drawing are not compatible
        :param flag: If True, the user can zoom. 
        :type flag: boolean, default True
        """
        self._zoomEnabled = flag
        if flag:
            #cannot draw and zoom simultaneously
            self.setDrawModeEnabled(False)
            self._selecting = False

    def addImage(self, data, legend=None, info=None,
                    replace=True, replot=True,
                    xScale=None, yScale=None, z=0,
                    selectable=False, draggable=False, **kw):
        """
        :param data: (nrows, ncolumns) data or (nrows, ncolumns, RGBA) ubyte array 
        :type data: numpy.ndarray
        :param legend: The legend to be associated to the curve
        :type legend: string or None
        :param info: Dictionary of information associated to the image
        :type info: dict or None
        :param replace: Flag to indicate if already existing images are to be deleted
        :type replace: boolean default True
        :param replot: Flag to indicate plot is to be immediately updated
        :type replot: boolean default True
        :param xScale: Two floats defining the x scale
        :type xScale: list or numpy.ndarray
        :param yScale: Two floats defining the y scale
        :type yScale: list or numpy.ndarray
        :param z: level at which the image is to be located (to allow overlays).
        :type z: A number bigger than or equal to zero (default)  
        :param selectable: Flag to indicate if the image can be selected
        :type selectable: boolean, default False
        :param draggable: Flag to indicate if the image can be moved
        :type draggable: boolean, default False
        :returns: The legend/handle used by the backend to univocally access it.
        """
        if not hasattr(self, "__temperatureCmap"):
            # Temperature as defined in spslut
            from matplotlib.colors import LinearSegmentedColormap, LogNorm, Normalize
            cdict = {'red': ((0.0, 0.0, 0.0),
                             (0.5, 0.0, 0.0),
                             (0.75, 1.0, 1.0),
                             (1.0, 1.0, 1.0)),
                     'green': ((0.0, 0.0, 0.0),
                               (0.25, 1.0, 1.0),
                               (0.75, 1.0, 1.0),
                               (1.0, 0.0, 0.0)),
                     'blue': ((0.0, 1.0, 1.0),
                              (0.25, 1.0, 1.0),
                              (0.5, 0.0, 0.0),
                              (1.0, 0.0, 0.0))}
            #but limited to 256 colors for a faster display (of the colorbar)
            self.__temperatureCmap = LinearSegmentedColormap('temperature',
                                                             cdict, 256)

        # Non-uniform image
        #http://wiki.scipy.org/Cookbook/Histograms
        # Non-linear axes
        #http://stackoverflow.com/questions/11488800/non-linear-axes-for-imshow-in-matplotlib
        if replace:
            self.clearImages()
        else:
            # make sure we do not cummulate images with same name
            self.removeImage(legend, replot=False)

        cmap = self.__temperatureCmap
        if xScale is None:
            xScale = [0.0, 1.0]
        if yScale is None:
            yScale = [0.0, 1.0]
        h, w = data.shape[0:2]
        xmin = xScale[0]
        xmax = xmin + xScale[1] * w
        ymin = yScale[0]
        ymax = ymin + yScale[1] * h
        extent = (xmin, xmax, ymax, ymin)
        
        if selectable or draggable:
            picker = True
        else:
            picker = None
            
        if 0:
            # this supports non regularly spaced coordenates!!!!
            x = xmin + numpy.arange(w) * xScale[1] 
            y = ymin + numpy.arange(h) * yScale[1] 
            image = NonUniformImage(self.ax,
                                    interpolation='nearest',
                                    #aspect='auto',
                                    extent=extent,
                                    picker=picker,
                                    cmap=cmap)
                                                     
                                               

            image.set_data(x, y, data)
            xmin, xmax = self.getGraphXLimits()
            ymin, ymax = self.getGraphYLimits()
            self.ax.images.append(image)
            self.ax.set_xlim(xmin, xmax)
            self.ax.set_ylim(ymin, ymax)
        elif 1:
            #the normalization can be a source of time waste
            # Two possibilities, we receive data or a ready to show image
            if len(data.shape) == 3:
                if data.shape[-1] == 4:
                    # force alpha(?)
                    data[:,:,3] = 255
            if len(data.shape) == 3:
                # RGBA image
                extent = (xmin, xmax, ymin, ymax)
                image = AxesImage(self.ax,
                              label="__IMAGE__"+legend,
                              interpolation='nearest',
                              #origin=
                              #cmap=cmap,
                              extent=extent,
                              picker=picker,
                              zorder=z)
                              #norm=Normalize(data.min(), data.max()))
                image.set_data(data)
            else:
                # try as data
                image = AxesImage(self.ax,
                              label="__IMAGE__"+legend,
                              interpolation='nearest',
                              #origin=
                              cmap=cmap,
                              extent=extent,
                              picker=picker,
                              zorder=z,
                              norm=Normalize(data.min(), data.max()))
                image.set_data(data)
            self.ax.add_artist(image)
            #self.ax.draw_artist(image)
        image._plot_info = {'label':legend,
                            'type':'image',
                            'xScale':xScale,
                            'yScale':yScale,
                            'z':z}
        image._plot_options = []
        if draggable:
            image._plot_options.append('draggable')
        if selectable:
            image._plot_options.append('selectable')
        return image

    def invertYAxis(self, flag=True):
        if flag:
            if not self.ax.yaxis_inverted():
                self.ax.invert_yaxis()
        else:
            if self.ax.yaxis_inverted():
                self.ax.invert_yaxis()

    def isYAxisInverted(self):
        return self.ax.yaxis_inverted()

    def showGrid(self, flag=True):
        if flag == 1:
            self.ax.xaxis.set_tick_params(which='major')
            self.ax.yaxis.set_tick_params(which='major')
            self.ax.grid(which='major')
        elif flag == 2:
            self.ax.xaxis.set_tick_params(which='both')
            self.ax.yaxis.set_tick_params(which='both')
            self.ax.grid(which='both')
        elif flag:
            self.ax.xaxis.set_tick_params(which='major')
            self.ax.yaxis.set_tick_params(which='major')
            self.ax.grid(True)
        else:
            self.ax.grid(False)
        self.replot()

    def keepDataAspectRatio(self, flag=True):
        """
        :param flag:  True to respect data aspect ratio
        :type flag: Boolean, default True
        """
        if flag:
            for axes in [self.ax]:
                if axes.get_aspect() not in [1.0]:
                    axes.set_aspect(1.0)
                    self.resetZoom()
        else:
            for axes in [self.ax]:
                if axes.get_aspect() not in ['auto', None]:
                    axes.set_aspect('auto')
                    self.resetZoom()

def main(parent=None):
    from .. import Plot
    x = numpy.arange(100.)
    y = x * x
    plot = Plot.Plot(parent, backend=MatplotlibBackend)
    plot.addCurve(x, y, "dummy")
    plot.addCurve(x + 100, -x * x, "To set Active")
    #info = {}
    #info['plot_yaxis'] = 'right'
    #plot.addCurve(x + 100, -x * x + 500, "RIGHT", info=info)
    #print("Active curve = ", plot.getActiveCurve())
    print("X Limits) = ", plot.getGraphXLimits())
    print("Y Limits = ", plot.getGraphYLimits())
    #print("All curves = ", plot.getAllCurves())
    #plot.removeCurve("dummy")
    plot.setActiveCurve("To set Active")
    #print("All curves = ", plot.getAllCurves())
    #plot.resetZoom()
    return plot

if __name__ == "__main__":
    if "tkinter" in sys.modules or "Tkinter" in sys.modules:
        root = Tk.Tk()
        parent=root
        #w = MatplotlibGraph(root)
        #Tk.mainloop()
        #sys.exit(0)
        w = main(parent)
        widget = w._plot.graph
    else:        
        app = QtGui.QApplication([])
        parent=None
        w = main(parent)
        widget = w.getWidgetHandle()
    #w.invertYAxis(True)
    w.replot()
    #w.invertYAxis(True)
    data = numpy.arange(1000.*1000)
    data.shape = 10000,100
    #plot.replot()
    #w.invertYAxis(True)
    #w.replot()
    #w.widget.show()
    w.addImage(data, legend="image 0", xScale=(25, 1.0) , yScale=(-1000, 1.0),
                  selectable=True)
    w.removeImage("image 0")
    #w.invertYAxis(True)
    #w.replot()
    w.addImage(data, legend="image 1", xScale=(25, 1.0) , yScale=(-1000, 1.0),
                  replot=False, selectable=True)
    #w.invertYAxis(True)
    widget.ax.axis('auto') # appropriate for curves, no aspect ratio
    #w.widget.ax.axis('equal') # candidate for keepting aspect ratio
    #w.widget.ax.axis('scaled') # candidate for keepting aspect ratio
    w.insertXMarker(50., label="Label", color='pink', draggable=True)
    w.resetZoom()
    #print(w.widget.ax.get_images())
    #print(w.widget.ax.get_lines())
    if "tkinter" in sys.modules or "Tkinter" in sys.modules:
        tkWidget = w.getWidgetHandle()
        tkWidget.pack(side=Tk.TOP, fill=Tk.BOTH, expand=1)
        Tk.mainloop()
    else:        
        widget.show()
        app.exec_()<|MERGE_RESOLUTION|>--- conflicted
+++ resolved
@@ -1217,10 +1217,6 @@
         """
         Update plot
         """
-<<<<<<< HEAD
-        print("CALLED")
-=======
->>>>>>> b93cc5ea
         self.graph.draw()
         """
         if QT:
