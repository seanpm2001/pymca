--- conflicted
+++ resolved
@@ -1386,44 +1386,6 @@
 
     # Pan support
 
-<<<<<<< HEAD
-    @staticmethod
-    def _applyPan(min_, max_, panFactor, isLog10):
-        """Returns a new range with applied panning.
-
-        Moves the range according to panFactor.
-        If isLog10 is True, converts to log10 before moving.
-
-        :param float min_: Min value of the data range to pan.
-        :param float max_: Max value of the data range to pan.
-                           Must be >= min_.
-        :param float panFactor: Signed proportion of the range to use for pan.
-        :param bool isLog10: True if log10 scale, False if linear scale.
-        :return: New min and max value with pan applied.
-        :rtype: 2-tuple of float.
-        """
-        if isLog10 and min_ > 0.:
-            # Negative range and log scale can happen with matplotlib
-            logMin, logMax = math.log10(min_), math.log10(max_)
-            logOffset = panFactor * (logMax - logMin)
-            newMin = pow(10., logMin + logOffset)
-            newMax = pow(10., logMax + logOffset)
-
-            # Takes care of out-of-range values
-            if newMin > 0. and newMax < float('inf'):
-                min_, max_ = newMin, newMax
-
-        else:
-            offset = panFactor * (max_ - min_)
-            newMin, newMax = min_ + offset, max_ + offset
-
-            # Takes care of out-of-range values
-            if newMin > - float('inf') and newMax < float('inf'):
-                min_, max_ = newMin, newMax
-        return min_, max_
-
-=======
->>>>>>> bb839e5c
     def pan(self, direction, factor=0.1):
         """Pan the graph in the given direction by the given factor.
 
@@ -1440,13 +1402,8 @@
             xFactor = factor if direction == 'right' else - factor
             xMin, xMax = self.getGraphXLimits()
 
-<<<<<<< HEAD
-            xMin, xMax = self._applyPan(xMin, xMax, xFactor,
-                                        self.isXAxisLogarithmic())
-=======
             xMin, xMax = _applyPan(xMin, xMax, xFactor,
                                    self.isXAxisLogarithmic())
->>>>>>> bb839e5c
             self.setGraphXLimits(xMin, xMax)
 
         else:  # direction in ('up', 'down')
@@ -1455,19 +1412,12 @@
             yMin, yMax = self.getGraphYLimits()
             yIsLog = self.isYAxisLogarithmic()
 
-<<<<<<< HEAD
-            yMin, yMax = self._applyPan(yMin, yMax, yFactor, yIsLog)
-=======
             yMin, yMax = _applyPan(yMin, yMax, yFactor, yIsLog)
->>>>>>> bb839e5c
             self.setGraphYLimits(yMin, yMax)
 
             # TODO handle second Y axis
 
         self.replot()
-
-<<<<<<< HEAD
-=======
 
 def _applyPan(min_, max_, panFactor, isLog10):
     """Returns a new range with applied panning.
@@ -1503,8 +1453,6 @@
             min_, max_ = newMin, newMax
     return min_, max_
 
-
->>>>>>> bb839e5c
 def main():
     x = numpy.arange(100.)
     y = x * x
