# /*#########################################################################
#
# The PyMca X-Ray Fluorescence Toolkit
#
# Copyright (c) 2004-2015 European Synchrotron Radiation Facility
#
# This file is part of the PyMca X-ray Fluorescence Toolkit developed at
# the ESRF by the Software group.
#
# Permission is hereby granted, free of charge, to any person obtaining a copy
# of this software and associated documentation files (the "Software"), to deal
# in the Software without restriction, including without limitation the rights
# to use, copy, modify, merge, publish, distribute, sublicense, and/or sell
# copies of the Software, and to permit persons to whom the Software is
# furnished to do so, subject to the following conditions:
#
# The above copyright notice and this permission notice shall be included in
# all copies or substantial portions of the Software.
#
# THE SOFTWARE IS PROVIDED "AS IS", WITHOUT WARRANTY OF ANY KIND, EXPRESS OR
# IMPLIED, INCLUDING BUT NOT LIMITED TO THE WARRANTIES OF MERCHANTABILITY,
# FITNESS FOR A PARTICULAR PURPOSE AND NONINFRINGEMENT. IN NO EVENT SHALL THE
# AUTHORS OR COPYRIGHT HOLDERS BE LIABLE FOR ANY CLAIM, DAMAGES OR OTHER
# LIABILITY, WHETHER IN AN ACTION OF CONTRACT, TORT OR OTHERWISE, ARISING FROM,
# OUT OF OR IN CONNECTION WITH THE SOFTWARE OR THE USE OR OTHER DEALINGS IN
# THE SOFTWARE.
#
# ###########################################################################*/
__author__ = "T. Vincent - ESRF Data Analysis"
__contact__ = "thomas.vincent@esrf.fr"
__license__ = "MIT"
__copyright__ = "European Synchrotron Radiation Facility, Grenoble, France"
__doc__ = """
OpenGL plot backend with no dependencies on the control of the OpenGL context.
"""


# import ######################################################################

from collections import namedtuple
import math
import numpy as np
import warnings

try:
    from ..PlotBackend import PlotBackend
except ImportError:
    from PyMca5.PyMcaGraph.PlotBackend import PlotBackend

from .GLSupport import *  # noqa
from .GLSupport.gl import *  # noqa
from .GLSupport.PlotEvents import prepareMouseSignal,\
    prepareLimitsChangedSignal
from .GLSupport.PlotImageFile import saveImageToFile
from .GLSupport.PlotInteraction import PlotInteraction
from . import _utils


# OrderedDict #################################################################

class MiniOrderedDict(object):
    """Simple subset of OrderedDict for python 2.6 support"""

    _DEFAULT_ARG = object()

    def __init__(self):
        self._dict = {}
        self._orderedKeys = []

    def __getitem__(self, key):
        return self._dict[key]

    def __setitem__(self, key, value):
        if key not in self._orderedKeys:
            self._orderedKeys.append(key)
        self._dict[key] = value

    def __delitem__(self, key):
        del self._dict[key]
        self._orderedKeys.remove(key)

    def __len__(self):
        return len(self._dict)

    def keys(self):
        return self._orderedKeys[:]

    def values(self):
        return [self._dict[key] for key in self._orderedKeys]

    def get(self, key, default=None):
        return self._dict.get(key, default)

    def pop(self, key, default=_DEFAULT_ARG):
        value = self._dict.pop(key, self._DEFAULT_ARG)
        if value is not self._DEFAULT_ARG:
            self._orderedKeys.remove(key)
            return value
        elif default is self._DEFAULT_ARG:
            raise KeyError
        else:
            return default


# Bounds ######################################################################

class Range(namedtuple('Range', ('min_', 'max_'))):
    """Describes a 1D range"""

    @property
    def range_(self):
        return self.max_ - self.min_

    @property
    def center(self):
        return 0.5 * (self.min_ + self.max_)


class Bounds(object):
    """Describes plot bounds with 2 y axis"""

    def __init__(self, xMin, xMax, yMin, yMax, y2Min, y2Max):
        self._xAxis = Range(xMin, xMax)
        self._yAxis = Range(yMin, yMax)
        self._y2Axis = Range(y2Min, y2Max)

    def __repr__(self):
        return "x: %s, y: %s, y2: %s" % (repr(self._xAxis),
                                         repr(self._yAxis),
                                         repr(self._y2Axis))

    @property
    def xAxis(self):
        return self._xAxis

    @property
    def yAxis(self):
        return self._yAxis

    @property
    def y2Axis(self):
        return self._y2Axis


# Content #####################################################################

class PlotDataContent(object):
    """Manage plot data content: images and curves.

    This class is only meant to work with _OpenGLPlotCanvas.
    """

    _PRIMITIVE_TYPES = 'curve', 'image'

    def __init__(self):
        self._primitives = MiniOrderedDict()  # For images and curves

    def add(self, primitive):
        """Add a curve or image to the content dictionary.

        This function generates the key in the dict from the primitive.

        :param primitive: The primitive to add.
        :type primitive: Instance of GLPlotCurve2D, GLPlotColormap,
                         GLPlotRGBAImage.
        """
        if isinstance(primitive, GLPlotCurve2D):
            primitiveType = 'curve'
        elif isinstance(primitive, (GLPlotColormap, GLPlotRGBAImage)):
            primitiveType = 'image'
        else:
            raise RuntimeError('Unsupported object type: %s', primitive)

        key = primitiveType, primitive.info['legend']
        self._primitives[key] = primitive

    def get(self, primitiveType, legend):
        """Get the corresponding primitive of given type with given legend.

        :param str primitiveType: Type of primitive ('curve' or 'image').
        :param str legend: The legend of the primitive to retrieve.
        :return: The corresponding curve or None if no such curve.
        """
        assert primitiveType in self._PRIMITIVE_TYPES
        return self._primitives.get((primitiveType, legend))

    def pop(self, primitiveType, key):
        """Pop the corresponding curve or return None if no such curve.

        :param str primitiveType:
        :param str key:
        :return:
        """
        assert primitiveType in self._PRIMITIVE_TYPES
        return self._primitives.pop((primitiveType, key), None)

    def zOrderedPrimitives(self, reverse=False):
        """List of primitives sorted according to their z order.

        It is a stable sort (as sorted):
        Original order is preserved when key is the same.

        :param bool reverse: Ascending (True, default) or descending (False).
        """
        return sorted(self._primitives.values(),
                      key=lambda primitive: primitive.info['zOrder'],
                      reverse=reverse)

    def primitives(self):
        """Iterator over all primitives."""
        return self._primitives.values()

    def primitiveKeys(self, primitiveType):
        """Iterator over primitives of a specific type."""
        assert primitiveType in self._PRIMITIVE_TYPES
        for type_, key in self._primitives.keys():
            if type_ == primitiveType:
                yield key

    def getBounds(self, xPositive=False, yPositive=False):
        """Bounds of the data.

        Can return strictly positive bounds (for log scale).
        In this case, curves are clipped to their smaller positive value
        and images with negative min are ignored.

        :param bool xPositive: True to get strictly positive range.
        :param bool yPositive: True to get strictly positive range.
        :return: The range of data for x, y and y2, or default (1., 100.)
                 if no range found for one dimension.
        :rtype: Bounds
        """
        xMin, yMin, y2Min = float('inf'), float('inf'), float('inf')
        xMax = 0. if xPositive else -float('inf')
        if yPositive:
            yMax, y2Max = 0., 0.
        else:
            yMax, y2Max = -float('inf'), -float('inf')

        for item in self._primitives.values():
            # To support curve <= 0. and log and bypass images:
            # If positive only, uses x|yMinPos if available
            # and bypass other data with negative min bounds
            if xPositive:
                itemXMin = getattr(item, 'xMinPos', item.xMin)
                if itemXMin is None or itemXMin < FLOAT32_MINPOS:
                    continue
            else:
                itemXMin = item.xMin

            if yPositive:
                itemYMin = getattr(item, 'yMinPos', item.yMin)
                if itemYMin is None or itemYMin < FLOAT32_MINPOS:
                    continue
            else:
                itemYMin = item.yMin

            if itemXMin < xMin:
                xMin = itemXMin
            if item.xMax > xMax:
                xMax = item.xMax

            if item.info.get('yAxis') == 'right':
                if itemYMin < y2Min:
                    y2Min = itemYMin
                if item.yMax > y2Max:
                    y2Max = item.yMax
            else:
                if itemYMin < yMin:
                    yMin = itemYMin
                if item.yMax > yMax:
                    yMax = item.yMax

        # One of the limit has not been updated, return default range
        if xMin >= xMax:
            xMin, xMax = 1., 100.
        if yMin >= yMax:
            yMin, yMax = 1., 100.
        if y2Min >= y2Max:
            y2Min, y2Max = 1., 100.

        return Bounds(xMin, xMax, yMin, yMax, y2Min, y2Max)


# shaders #####################################################################

_baseVertShd = """
    attribute vec2 position;
    uniform mat4 matrix;
    uniform bvec2 isLog;

    const float oneOverLog10 = 0.43429448190325176;

    void main(void) {
        vec2 posTransformed = position;
        if (isLog.x) {
            posTransformed.x = oneOverLog10 * log(position.x);
        }
        if (isLog.y) {
            posTransformed.y = oneOverLog10 * log(position.y);
        }
        gl_Position = matrix * vec4(posTransformed, 0.0, 1.0);
    }
    """

_baseFragShd = """
    uniform vec4 color;
    uniform int hatchStep;
    uniform float tickLen;

    void main(void) {
        if (tickLen != 0.) {
            if (mod((gl_FragCoord.x + gl_FragCoord.y) / tickLen, 2.) < 1.) {
                gl_FragColor = color;
            } else {
                discard;
            }
        } else if (hatchStep == 0 ||
            mod(gl_FragCoord.x - gl_FragCoord.y, float(hatchStep)) == 0.) {
            gl_FragColor = color;
        } else {
            discard;
        }
    }
    """

_texVertShd = """
   attribute vec2 position;
   attribute vec2 texCoords;
   uniform mat4 matrix;

   varying vec2 coords;

   void main(void) {
        gl_Position = matrix * vec4(position, 0.0, 1.0);
        coords = texCoords;
   }
   """

_texFragShd = """
    uniform sampler2D tex;

    varying vec2 coords;

    void main(void) {
        gl_FragColor = texture2D(tex, coords);
    }
    """


# OpenGLPlotCanvas ############################################################

CURSOR_DEFAULT = 'default'
CURSOR_POINTING = 'pointing'
CURSOR_SIZE_HOR = 'size horizontal'
CURSOR_SIZE_VER = 'size vertical'
CURSOR_SIZE_ALL = 'size all'


class OpenGLPlotCanvas(PlotBackend):
    """Implements PlotBackend API using OpenGL.

    WARNINGS:
    Unless stated otherwise, this API is NOT thread-safe and MUST be
    called from the main thread.
    When numpy arrays are passed as arguments to the API (through
    :func:`addCurve` and :func:`addImage`), they are copied only if
    required.
    So, the caller should not modify these arrays afterwards.
    """
    _UNNAMED_ITEM = '__unnamed_item__'

    _PICK_OFFSET = 3

    _DEFAULT_COLORMAP = {'name': 'gray', 'normalization': 'linear',
                         'autoscale': True, 'vmin': 0.0, 'vmax': 1.0,
                         'colors': 256}

    def __init__(self, parent=None, glContextGetter=None, **kw):
        self._eventCallback = self._noopCallback
        self._defaultColormap = self._DEFAULT_COLORMAP

        self._progBase = GLProgram(_baseVertShd, _baseFragShd)
        self._progTex = GLProgram(_texVertShd, _texFragShd)
        self._plotFBOs = {}

        self._plotDataTransformedBounds = None
        self._matrixPlotDataTransformedProj = None
        self._matrixY2PlotDataTransformedProj = None

        self._keepDataAspectRatio = False

        self._activeCurveLegend = None

        self._crosshairCursor = None
        self._mousePosInPixels = None

        self.winWidth, self.winHeight = 0, 0

        self._markers = MiniOrderedDict()
        self._items = MiniOrderedDict()
        self._plotContent = PlotDataContent()  # For images and curves
        self._selectionAreas = MiniOrderedDict()
        self._glGarbageCollector = []

        self._margins = {'left': 100, 'right': 50, 'top': 50, 'bottom': 50}
        self._lineWidth = 1
        self._tickLen = 5

        self._plotDirtyFlag = True

        self.eventHandler = PlotInteraction(self)
        self.eventHandler.setInteractiveMode('zoom', color=(0., 0., 0., 1.))

        self._plotHasFocus = set()

        self._plotFrame = GLPlotFrame(self._margins)

        PlotBackend.__init__(self, parent, **kw)

    # Callback #

    @staticmethod
    def _noopCallback(eventDict):
        """Default no-op callback."""
        pass

    def setCallback(self, func):
        if func is None:
            self._eventCallback = self._noopCallback
        else:
            assert callable(func)
            self._eventCallback = func

    def sendEvent(self, event):
        """Send the event to the registered callback.

        :param dict event: The event information (See PlotBackend for details).
        """
        self._eventCallback(event)

    # Link with embedding toolkit #

    def makeCurrent(self):
        """Override this method to allow to set the current OpenGL context."""
        pass

    def postRedisplay(self):
        raise NotImplementedError("This method must be provided by \
                                  subclass to trigger redraw")

    def setCursor(self, cursor=CURSOR_DEFAULT):
        """Override this method in subclass to enable cursor shape changes
        """
        print('setCursor:', cursor)

    # User event handling #

    def _mouseInPlotArea(self, x, y):
        xPlot = clamp(x, self._margins['left'],
                      self.winWidth - self._margins['right'] - 1)
        yPlot = clamp(y, self._margins['top'],
                      self.winHeight - self._margins['bottom'] - 1)
        return xPlot, yPlot

    def onMousePress(self, xPixel, yPixel, btn):
        if self._mouseInPlotArea(xPixel, yPixel) == (xPixel, yPixel):
            self._plotHasFocus.add(btn)
            self.eventHandler.handleEvent('press', xPixel, yPixel, btn)

    def onMouseMove(self, xPixel, yPixel):
        inXPixel, inYPixel = self._mouseInPlotArea(xPixel, yPixel)
        isCursorInPlot = inXPixel == xPixel and inYPixel == yPixel

        previousMousePosInPixels = self._mousePosInPixels
        self._mousePosInPixels = (xPixel, yPixel) if isCursorInPlot else None
        if (self._crosshairCursor is not None and
                previousMousePosInPixels != self._crosshairCursor):
            # Avoid replot when cursor remains outside plot area
            self.replot()

        if isCursorInPlot:
            # Signal mouse move event
            dataPos = self.pixelToData(inXPixel, inYPixel)
            assert dataPos is not None
            eventDict = prepareMouseSignal('mouseMoved', None,
                                           dataPos[0], dataPos[1],
                                           xPixel, yPixel)
            self.sendEvent(eventDict)

        # Either button was pressed in the plot or cursor is in the plot
        if isCursorInPlot or self._plotHasFocus:
            self.eventHandler.handleEvent('move', inXPixel, inYPixel)

    def onMouseRelease(self, xPixel, yPixel, btn):
        try:
            self._plotHasFocus.remove(btn)
        except KeyError:
            pass
        else:
            xPixel, yPixel = self._mouseInPlotArea(xPixel, yPixel)
            self.eventHandler.handleEvent('release', xPixel, yPixel, btn)

    def onMouseWheel(self, xPixel, yPixel, angleInDegrees):
        if self._mouseInPlotArea(xPixel, yPixel) == (xPixel, yPixel):
            self.eventHandler.handleEvent('wheel', xPixel, yPixel,
                                          angleInDegrees)

    # Picking #

    def pickMarker(self, x, y, test=None):
        if test is None:
            test = lambda marker: True
        for marker in reversed(self._markers.values()):
            pixelPos = self.dataToPixel(marker['x'], marker['y'], check=False)
            if pixelPos is None:  # negative coord on a log axis
                continue

            if marker['x'] is not None:
                xMarker = pixelPos[0]
                xDist = math.fabs(x - xMarker)
            else:
                xDist = 0

            if marker['y'] is not None:
                yMarker = pixelPos[1]
                yDist = math.fabs(y - yMarker)
            else:
                yDist = 0

            if xDist <= self._PICK_OFFSET and yDist <= self._PICK_OFFSET:
                if test(marker):
                    return marker
        return None

    def pickImageOrCurve(self, x, y, test=None):
        if test is None:
            test = lambda item: True

        dataPos = self.pixelToData(x, y)
        assert dataPos is not None

        for item in self._plotContent.zOrderedPrimitives(reverse=True):
            if test(item):
                if isinstance(item, (GLPlotColormap, GLPlotRGBAImage)):
                    pickedPos = item.pick(*dataPos)
                    if pickedPos is not None:
                        return 'image', item, pickedPos

                elif isinstance(item, GLPlotCurve2D):
                    offset = self._PICK_OFFSET
                    if item.marker is not None:
                        offset = max(item.markerSize / 2., offset)
                    if item.lineStyle is not None:
                        offset = max(item.lineWidth / 2., offset)

                    yAxis = item.info['yAxis']

                    inAreaPos = self._mouseInPlotArea(x - offset, y - offset)
                    dataPos = self.pixelToData(inAreaPos[0], inAreaPos[1],
                                               axis=yAxis)
                    assert dataPos is not None
                    xPick0, yPick0 = dataPos

                    inAreaPos = self._mouseInPlotArea(x + offset, y + offset)
                    dataPos = self.pixelToData(inAreaPos[0], inAreaPos[1],
                                               axis=yAxis)
                    assert dataPos is not None
                    xPick1, yPick1 = dataPos

                    if xPick0 < xPick1:
                        xPickMin, xPickMax = xPick0, xPick1
                    else:
                        xPickMin, xPickMax = xPick1, xPick0

                    if yPick0 < yPick1:
                        yPickMin, yPickMax = yPick0, yPick1
                    else:
                        yPickMin, yPickMax = yPick1, yPick0

                    pickedIndices = item.pick(xPickMin, yPickMin,
                                              xPickMax, yPickMax)
                    if pickedIndices:
                        return 'curve', item, pickedIndices
        return None

    # Default colormap #

    def getSupportedColormaps(self):
        return GLPlotColormap.COLORMAPS

    def getDefaultColormap(self):
        return self._defaultColormap.copy()

    def setDefaultColormap(self, colormap=None):
        if colormap is None:
            self._defaultColormap = self._DEFAULT_COLORMAP
        else:
            assert colormap['name'] in self.getSupportedColormaps()
            if colormap['colors'] != 256:
                warnings.warn("Colormap 'colors' field is ignored",
                              RuntimeWarning)
            self._defaultColormap = colormap.copy()

    # Manage Plot #

    def setSelectionArea(self, points, fill=None, color=None, name=None):
        """Set a polygon selection area overlaid on the plot.
        Multiple simultaneous areas are supported through the name parameter.

        :param points: The 2D coordinates of the points of the polygon
        :type points: An iterable of (x, y) coordinates
        :param str fill: The fill mode: 'hatch', 'solid' or None (default)
        :param color: RGBA color to use (default: black) or 'video inverted'
                      to use video inverted mode.
        :type color: list or tuple of 4 float in the range [0, 1]
        :param name: The key associated with this selection area
        """
        if color is None:
            color = 0., 0., 0., 1.

        isVideoInverted = (color == 'video inverted')
        if isVideoInverted:
            color = 1., 1., 1., 1.

        shape = Shape2D(points, fill=fill, fillColor=color,
                        stroke=True, strokeColor=color)
        shape.isVideoInverted = isVideoInverted
        self._selectionAreas[name] = shape

    def resetSelectionArea(self, name=None):
        """Remove the name selection area set by setSelectionArea.
        If name is None (the default), it removes all selection areas.

        :param name: The name key provided to setSelectionArea or None
        """
        if name is None:
            self._selectionAreas = MiniOrderedDict()
        elif name in self._selectionAreas:
            del self._selectionAreas[name]

    def updateAxis(self):
        self._plotDirtyFlag = True

    # Coordinate systems #

    @property
    def plotDataTransformedBounds(self):
        """Bounds of the displayed area in transformed data coordinates
        (i.e., log scale applied if any)

        :type: Bounds
        """
        if self._plotDataTransformedBounds is None:
            xMin, xMax = self._plotFrame.xAxis.dataRange
            yMin, yMax = self._plotFrame.yAxis.dataRange
            y2Min, y2Max = self._plotFrame.y2Axis.dataRange

            if self._plotFrame.xAxis.isLog:
                try:
                    xMin = math.log10(xMin)
                except ValueError:
                    print('xMin: warning log10({0})'.format(xMin))
                    xMin = 0.
                try:
                    xMax = math.log10(xMax)
                except ValueError:
                    print('xMax: warning log10({0})'.format(xMax))
                    xMax = 0.

            if self._plotFrame.yAxis.isLog:
                try:
                    yMin = math.log10(yMin)
                except ValueError:
                    print('yMin: warning log10({0})'.format(yMin))
                    yMin = 0.
                try:
                    yMax = math.log10(yMax)
                except ValueError:
                    print('yMax: warning log10({0})'.format(yMax))
                    yMax = 0.

                try:
                    y2Min = math.log10(y2Min)
                except ValueError:
                    print('yMin: warning log10({0})'.format(y2Min))
                    y2Min = 0.
                try:
                    y2Max = math.log10(y2Max)
                except ValueError:
                    print('yMax: warning log10({0})'.format(y2Max))
                    y2Max = 0.

            self._plotDataTransformedBounds = \
                Bounds(xMin, xMax, yMin, yMax, y2Min, y2Max)

        return self._plotDataTransformedBounds

    def _dirtyPlotDataTransformedBounds(self):
        self._plotDataTransformedBounds = None
        self._dirtyMatrixPlotDataTransformedProj()

    @property
    def matrixPlotDataTransformedProj(self):
        """Orthographic projection matrix for rendering transformed data

        :type: numpy.matrix
        """
        if self._matrixPlotDataTransformedProj is None:
            xMin, xMax = self.plotDataTransformedBounds.xAxis
            yMin, yMax = self.plotDataTransformedBounds.yAxis

            if self._plotFrame.isYAxisInverted:
                self._matrixPlotDataTransformedProj = mat4Ortho(xMin, xMax,
                                                                yMax, yMin,
                                                                1, -1)
            else:
                self._matrixPlotDataTransformedProj = mat4Ortho(xMin, xMax,
                                                                yMin, yMax,
                                                                1, -1)
        return self._matrixPlotDataTransformedProj

    @property
    def matrixY2PlotDataTransformedProj(self):
        """Orthographic projection matrix for rendering transformed data
        for the 2nd Y axis

        :type: numpy.matrix
        """
        if self._matrixY2PlotDataTransformedProj is None:
            xMin, xMax = self.plotDataTransformedBounds.xAxis
            y2Min, y2Max = self.plotDataTransformedBounds.y2Axis

            if self._plotFrame.isYAxisInverted:
                self._matrixY2PlotDataTransformedProj = mat4Ortho(xMin, xMax,
                                                                  y2Max, y2Min,
                                                                  1, -1)
            else:
                self._matrixY2PlotDataTransformedProj = mat4Ortho(xMin, xMax,
                                                                  y2Min, y2Max,
                                                                  1, -1)
        return self._matrixY2PlotDataTransformedProj

    def _dirtyMatrixPlotDataTransformedProj(self):
        self._matrixPlotDataTransformedProj = None
        self._matrixY2PlotDataTransformedProj = None

    def dataToPixel(self, x=None, y=None, axis='left', check=True):
        """Convert data coordinate to widget pixel coordinate.

        :param bool check: Toggle checking if data position is in displayed
                           area.
                           If False, this method never returns None.
        :return: pixel position or None if coord <= 0 on a log axis or
                 check failed.
        :rtype: tuple of 2 ints or None.
        """
        assert axis in ('left', 'right')

        trBounds = self.plotDataTransformedBounds

        if x is None:
            xDataTr = trBounds.xAxis.center
        else:
            if self._plotFrame.xAxis.isLog:
                if x < FLOAT32_MINPOS:
                    return None
                xDataTr = math.log10(x)
            else:
                xDataTr = x

        if y is None:
            if axis == 'left':
                yDataTr = trBounds.yAxis.center
            else:
                yDataTr = trBounds.y2Axis.center
        else:
            if self._plotFrame.yAxis.isLog:
                if y < FLOAT32_MINPOS:
                    return None
                yDataTr = math.log10(y)
            else:
                yDataTr = y

        if check and (xDataTr < trBounds.xAxis.min_ or
                      xDataTr > trBounds.xAxis.max_):
            if ((axis == 'left' and
                 (yDataTr < trBounds.yAxis.min_ or
                  yDataTr > trBounds.yAxis.max_)) or
                (yDataTr < trBounds.y2Axis.min_ or
                 yDataTr > trBounds.y2Axis.max_)):
                return None  # (xDataTr, yDataTr) is out of displayed area

        plotWidth, plotHeight = self.plotSizeInPixels()

        xPixel = int(self._margins['left'] +
                     plotWidth * (xDataTr - trBounds.xAxis.min_) /
                     trBounds.xAxis.range_)

        usedAxis = trBounds.yAxis if axis == "left" else trBounds.y2Axis
        yOffset = plotHeight * (yDataTr - usedAxis.min_) / usedAxis.range_

        if self._plotFrame.isYAxisInverted:
            yPixel = int(self._margins['top'] + yOffset)
        else:
            yPixel = int(self.winHeight - self._margins['bottom'] -
                         yOffset)

        return xPixel, yPixel

    def pixelToData(self, x=None, y=None, axis="left", check=True):
        """
        :param bool check: Toggle checking if pixel is in plot area.
                           If False, this method never returns None.
        """
        assert axis in ("left", "right")

        if x is None:
            x = self.winWidth / 2.
        if y is None:
            y = self.winHeight / 2.

        if check and (x < self._margins['left'] or
                      x > (self.winWidth - self._margins['right']) or
                      y < self._margins['top'] or
                      y > self.winHeight - self._margins['bottom']):
            return None  # (x, y) is out of plot area

        plotWidth, plotHeight = self.plotSizeInPixels()

        trBounds = self.plotDataTransformedBounds

        xData = (x - self._margins['left']) + 0.5
        xData /= float(plotWidth)
        xData = trBounds.xAxis.min_ + xData * trBounds.xAxis.range_
        if self._plotFrame.xAxis.isLog:
            xData = pow(10, xData)

        usedAxis = trBounds.yAxis if axis == "left" else trBounds.y2Axis
        if self._plotFrame.isYAxisInverted:
            yData = y - self._margins['top'] + 0.5
            yData /= float(plotHeight)
            yData = usedAxis.min_ + yData * usedAxis.range_
            if self._plotFrame.yAxis.isLog:
                yData = pow(10, yData)
        else:
            yData = self.winHeight - self._margins['bottom'] - y - 0.5
            yData /= float(plotHeight)
            yData = usedAxis.min_ + yData * usedAxis.range_
            if self._plotFrame.yAxis.isLog:
                yData = pow(10, yData)

        return xData, yData

    def plotSizeInPixels(self):
        w = self.winWidth - self._margins['left'] - self._margins['right']
        h = self.winHeight - self._margins['top'] - self._margins['bottom']
        return w, h

    # QGLWidget API #

    @staticmethod
    def _setBlendFuncGL():
        # glBlendFunc(GL_SRC_ALPHA, GL_ONE_MINUS_SRC_ALPHA)
        glBlendFuncSeparate(GL_SRC_ALPHA, GL_ONE_MINUS_SRC_ALPHA,
                            GL_ONE, GL_ONE)

    def initializeGL(self):
        testGL()

        glClearColor(1., 1., 1., 1.)
        glClearStencil(0)

        glEnable(GL_BLEND)
        self._setBlendFuncGL()

        # For lines
        glHint(GL_LINE_SMOOTH_HINT, GL_NICEST)

        # For points
        glEnable(GL_VERTEX_PROGRAM_POINT_SIZE)  # OpenGL 2
        glEnable(GL_POINT_SPRITE)  # OpenGL 2
        # glEnable(GL_PROGRAM_POINT_SIZE)

        # Building shader programs here failed on Mac OS X 10.7.5

    def _paintDirectGL(self):
        self._renderPlotAreaGL()
        self._plotFrame.render()
        self._renderMarkersGL()
        self._renderOverlayGL()

    def _paintFBOGL(self):
        context = getGLContext()
        plotFBOTex = self._plotFBOs.get(context)
        if (self._plotDirtyFlag or self._plotFrame.isDirty or
                plotFBOTex is None):
            self._plotDirtyFlag = False
            self._plotVertices = np.array(((-1., -1., 0., 0.),
                                           (1., -1., 1., 0.),
                                           (-1., 1., 0., 1.),
                                           (1., 1., 1., 1.)),
                                          dtype=np.float32)
            if plotFBOTex is None or \
               plotFBOTex.width != self.winWidth or \
               plotFBOTex.height != self.winHeight:
                if plotFBOTex is not None:
                    plotFBOTex.discard()
                plotFBOTex = FBOTexture(GL_RGBA,
                                        self.winWidth, self.winHeight,
                                        minFilter=GL_NEAREST,
                                        magFilter=GL_NEAREST,
                                        wrapS=GL_CLAMP_TO_EDGE,
                                        wrapT=GL_CLAMP_TO_EDGE)
                self._plotFBOs[context] = plotFBOTex

            with plotFBOTex:
                glClear(GL_COLOR_BUFFER_BIT | GL_STENCIL_BUFFER_BIT)
                self._renderPlotAreaGL()
                self._plotFrame.render()

        # Render plot in screen coords
        glViewport(0, 0, self.winWidth, self.winHeight)

        self._progTex.use()
        texUnit = 0

        glUniform1i(self._progTex.uniforms['tex'], texUnit)
        glUniformMatrix4fv(self._progTex.uniforms['matrix'], 1, GL_TRUE,
                           mat4Identity())

        stride = self._plotVertices.shape[-1] * self._plotVertices.itemsize
        glEnableVertexAttribArray(self._progTex.attributes['position'])
        glVertexAttribPointer(self._progTex.attributes['position'],
                              2,
                              GL_FLOAT,
                              GL_FALSE,
                              stride, self._plotVertices)

        texCoordsPtr = c_void_p(self._plotVertices.ctypes.data +
                                2 * self._plotVertices.itemsize)  # Better way?
        glEnableVertexAttribArray(self._progTex.attributes['texCoords'])
        glVertexAttribPointer(self._progTex.attributes['texCoords'],
                              2,
                              GL_FLOAT,
                              GL_FALSE,
                              stride, texCoordsPtr)

        plotFBOTex.bind(texUnit)
        glDrawArrays(GL_TRIANGLE_STRIP, 0, len(self._plotVertices))
        glBindTexture(GL_TEXTURE_2D, 0)

        self._renderMarkersGL()
        self._renderOverlayGL()

    def paintGL(self):
        # Release OpenGL resources
        for item in self._glGarbageCollector:
            item.discard()
        self._glGarbageCollector = []

        glClear(GL_COLOR_BUFFER_BIT | GL_STENCIL_BUFFER_BIT)

        # Check if window is large enough
        plotWidth, plotHeight = self.plotSizeInPixels()
        if plotWidth <= 2 or plotHeight <= 2:
            return

        # self._paintDirectGL()
        self._paintFBOGL()

    def _renderMarkersGL(self):
        if len(self._markers) == 0:
            return

        plotWidth, plotHeight = self.plotSizeInPixels()

        isXLog = self._plotFrame.xAxis.isLog
        isYLog = self._plotFrame.yAxis.isLog

        # Render in plot area
        glScissor(self._margins['left'], self._margins['bottom'],
                  plotWidth, plotHeight)
        glEnable(GL_SCISSOR_TEST)

        glViewport(self._margins['left'], self._margins['bottom'],
                   plotWidth, plotHeight)

        # Prepare vertical and horizontal markers rendering
        self._progBase.use()
        glUniformMatrix4fv(self._progBase.uniforms['matrix'], 1, GL_TRUE,
                           self.matrixPlotDataTransformedProj)
        glUniform2i(self._progBase.uniforms['isLog'], isXLog, isYLog)
        glUniform1i(self._progBase.uniforms['hatchStep'], 0)
        glUniform1f(self._progBase.uniforms['tickLen'], 0.)
        posAttrib = self._progBase.attributes['position']

        labels = []
        pixelOffset = 3

        for marker in self._markers.values():
            xCoord, yCoord = marker['x'], marker['y']

            if ((isXLog and xCoord is not None and
                    xCoord < FLOAT32_MINPOS) or
                    (isYLog and yCoord is not None and
                     yCoord < FLOAT32_MINPOS)):
                # Do not render markers with negative coords on log axis
                continue

            pixelPos = self.dataToPixel(xCoord, yCoord, check=False)
            if pixelPos is None:
                # Do not render markers outside visible plot area
                continue

            if xCoord is None or yCoord is None:
                self._progBase.use()

                if xCoord is None:
                    if marker['text'] is not None:
                        x = self.winWidth - self._margins['right'] - \
                            pixelOffset
                        y = pixelPos[1] - pixelOffset
                        label = Text2D(marker['text'], x, y,
                                       color=marker['color'],
                                       bgColor=(1., 1., 1., 0.5),
                                       align=RIGHT, valign=BOTTOM)
                        labels.append(label)

                    xMin, xMax = self._plotFrame.xAxis.dataRange
                    vertices = np.array(((xMin, yCoord),
                                         (xMax, yCoord)),
                                        dtype=np.float32)

                else:  # yCoord is None
                    if marker['text'] is not None:
                        x = pixelPos[0] + pixelOffset
                        y = self._margins['top'] + pixelOffset
                        label = Text2D(marker['text'], x, y,
                                       color=marker['color'],
                                       bgColor=(1., 1., 1., 0.5),
                                       align=LEFT, valign=TOP)
                        labels.append(label)

                    yMin, yMax = self._plotFrame.yAxis.dataRange
                    vertices = np.array(((xCoord, yMin),
                                         (xCoord, yMax)),
                                        dtype=np.float32)

                glUniform4f(self._progBase.uniforms['color'], *marker['color'])

                glEnableVertexAttribArray(posAttrib)
                glVertexAttribPointer(posAttrib,
                                      2,
                                      GL_FLOAT,
                                      GL_FALSE,
                                      0, vertices)
                glLineWidth(1)
                glDrawArrays(GL_LINES, 0, len(vertices))

            else:
                xPixel, yPixel = pixelPos

                if marker['text'] is not None:
                    x = pixelPos[0] + pixelOffset
                    y = pixelPos[1] + pixelOffset
                    label = Text2D(marker['text'], x, y,
                                   color=marker['color'],
                                   bgColor=(1., 1., 1., 0.5),
                                   align=LEFT, valign=TOP)
                    labels.append(label)

                # For now simple implementation: using a curve for each marker
                # Should pack all markers to a single set of points
                markerCurve = GLPlotCurve2D(
                    np.array((xCoord,), dtype=np.float32),
                    np.array((yCoord,), dtype=np.float32),
                    marker=marker['symbol'],
                    markerColor=marker['color'],
                    markerSize=11)
                markerCurve.render(self.matrixPlotDataTransformedProj,
                                   isXLog, isYLog)

        glViewport(0, 0, self.winWidth, self.winHeight)

        # Render marker labels
        for label in labels:
            label.render(self.matScreenProj)

        glDisable(GL_SCISSOR_TEST)

    def _renderOverlayGL(self):
        # Render selection area and crosshair cursor
        if self._selectionAreas or self._crosshairCursor is not None:
            plotWidth, plotHeight = self.plotSizeInPixels()

            # Scissor to plot area
            glScissor(self._margins['left'], self._margins['bottom'],
                      plotWidth, plotHeight)
            glEnable(GL_SCISSOR_TEST)

            self._progBase.use()
            glUniform2i(self._progBase.uniforms['isLog'],
                        self._plotFrame.xAxis.isLog,
                        self._plotFrame.yAxis.isLog)
            glUniform1f(self._progBase.uniforms['tickLen'], 0.)
            posAttrib = self._progBase.attributes['position']
            matrixUnif = self._progBase.uniforms['matrix']
            colorUnif = self._progBase.uniforms['color']
            hatchStepUnif = self._progBase.uniforms['hatchStep']

            # Render selection area in plot area
            if self._selectionAreas:
                glViewport(self._margins['left'], self._margins['bottom'],
                           plotWidth, plotHeight)

                glUniformMatrix4fv(matrixUnif, 1, GL_TRUE,
                                   self.matrixPlotDataTransformedProj)

                for shape in self._selectionAreas.values():
                    if shape.isVideoInverted:
                        glBlendFunc(GL_ONE_MINUS_DST_COLOR, GL_ZERO)

                    shape.render(posAttrib, colorUnif, hatchStepUnif)

                    if shape.isVideoInverted:
                        self._setBlendFuncGL()

            # Render crosshair cursor is screen frame but with scissor
            if (self._crosshairCursor is not None and
                    self._mousePosInPixels is not None):
                glViewport(0, 0, self.winWidth, self.winHeight)

                glUniformMatrix4fv(matrixUnif, 1, GL_TRUE,
                                   self.matScreenProj)

                color, lineWidth = self._crosshairCursor
                glUniform4f(colorUnif, *color)
                glUniform1i(hatchStepUnif, 0)

                xPixel, yPixel = self._mousePosInPixels
                xPixel, yPixel = xPixel + 0.5, yPixel + 0.5
                vertices = np.array(((0., yPixel), (self.winWidth, yPixel),
                                     (xPixel, 0.), (xPixel, self.winHeight)),
                                    dtype=np.float32)

                glEnableVertexAttribArray(posAttrib)
                glVertexAttribPointer(posAttrib,
                                      2,
                                      GL_FLOAT,
                                      GL_FALSE,
                                      0, vertices)
                glLineWidth(lineWidth)
                glDrawArrays(GL_LINES, 0, len(vertices))

            glDisable(GL_SCISSOR_TEST)

    def _renderPlotAreaGL(self):
        plotWidth, plotHeight = self.plotSizeInPixels()

        self._plotFrame.renderGrid()

        glScissor(self._margins['left'], self._margins['bottom'],
                  plotWidth, plotHeight)
        glEnable(GL_SCISSOR_TEST)

        # Matrix
        trBounds = self.plotDataTransformedBounds
        if trBounds.xAxis.min_ == trBounds.xAxis.max_ or \
           trBounds.yAxis.min_ == trBounds.yAxis.max_:
            return

        isXLog = self._plotFrame.xAxis.isLog
        isYLog = self._plotFrame.yAxis.isLog

        glViewport(self._margins['left'], self._margins['bottom'],
                   plotWidth, plotHeight)

        # Render images and curves
        # sorted is stable: original order is preserved when key is the same
        for item in self._plotContent.zOrderedPrimitives():
            if item.info.get('yAxis') == 'right':
                item.render(self.matrixY2PlotDataTransformedProj,
                            isXLog, isYLog)
            else:
                item.render(self.matrixPlotDataTransformedProj,
                            isXLog, isYLog)

        # Render Items
        self._progBase.use()
        glUniformMatrix4fv(self._progBase.uniforms['matrix'], 1, GL_TRUE,
                           self.matrixPlotDataTransformedProj)
        glUniform2i(self._progBase.uniforms['isLog'],
                    self._plotFrame.xAxis.isLog,
                    self._plotFrame.yAxis.isLog)
        glUniform1f(self._progBase.uniforms['tickLen'], 0.)

        for item in self._items.values():
            shape2D = item.get('_shape2D')
            if shape2D is None:
                shape2D = Shape2D(tuple(zip(item['x'], item['y'])),
                                  fill=item['fill'],
                                  fillColor=item['color'],
                                  stroke=True,
                                  strokeColor=item['color'])
                item['_shape2D'] = shape2D

            if ((isXLog and shape2D.xMin < FLOAT32_MINPOS) or
                    (isYLog and shape2D.yMin < FLOAT32_MINPOS)):
                # Ignore items <= 0. on log axes
                continue

            posAttrib = self._progBase.attributes['position']
            colorUnif = self._progBase.uniforms['color']
            hatchStepUnif = self._progBase.uniforms['hatchStep']
            shape2D.render(posAttrib, colorUnif, hatchStepUnif)

        glDisable(GL_SCISSOR_TEST)

    def resizeGL(self, width, height):
        self._plotFrame.size = width, height

        self.winWidth, self.winHeight = width, height
        self.matScreenProj = mat4Ortho(0, self.winWidth,
                                       self.winHeight, 0,
                                       1, -1)

        xMin, xMax = self._plotFrame.xAxis.dataRange
        yMin, yMax = self._plotFrame.yAxis.dataRange
        y2Min, y2Max = self._plotFrame.y2Axis.dataRange
        self.setLimits(xMin, xMax, yMin, yMax, y2Min, y2Max)

    # PlotBackend API #

    def insertMarker(self, x, y, legend=None, text=None, color='k',
                     selectable=False, draggable=False,
                     symbol=None, constraint=None,
                     **kw):
        if symbol is not None:
            warnings.warn("insertMarker ignores the symbol parameter",
                          RuntimeWarning)
        if kw:
            warnings.warn("insertMarker ignores additional parameters",
                          RuntimeWarning)
        if legend is None:
            legend = self._UNNAMED_ITEM

        if symbol is None:
            symbol = '+'

        behaviors = set()
        if selectable:
            behaviors.add('selectable')
        if draggable:
            behaviors.add('draggable')

        # Apply constraint to provided position
        isConstraint = (draggable and constraint is not None and
                        x is not None and y is not None)
        if isConstraint:
            x, y = constraint(x, y)

        if x is not None and self._plotFrame.xAxis.isLog and x <= 0.:
            raise RuntimeError(
                'Cannot add marker with X <= 0 with X axis log scale')
        if y is not None and self._plotFrame.yAxis.isLog and y <= 0.:
            raise RuntimeError(
                'Cannot add marker with Y <= 0 with Y axis log scale')

        self._markers[legend] = {
            'x': x,
            'y': y,
            'legend': legend,
            'text': text,
            'color': rgba(color, PlotBackend.COLORDICT),
            'behaviors': behaviors,
            'constraint': constraint if isConstraint else None,
<<<<<<< HEAD
            'symbol': symbol,
=======
>>>>>>> 75b59a58
        }

        self._plotDirtyFlag = True

        return legend

    def insertXMarker(self, x, legend=None, text=None, color='k',
                      selectable=False, draggable=False,
                      **kw):
        if kw:
            warnings.warn("insertXMarker ignores additional parameters",
                          RuntimeWarning)
        return self.insertMarker(x, None, legend, text, color,
                                 selectable, draggable, **kw)

    def insertYMarker(self, y, legend=None, text=None, color='k',
                      selectable=False, draggable=False,
                      **kw):
        if kw:
            warnings.warn("insertYMarker ignores additional parameters",
                          RuntimeWarning)
        return self.insertMarker(None, y, legend, text, color,
                                 selectable, draggable, **kw)

    def removeMarker(self, legend, replot=True):
        try:
            del self._markers[legend]
        except KeyError:
            pass
        else:
            self._plotDirtyFlag = True

        if replot:
            self.replot()

    def clearMarkers(self):
        self._markers = MiniOrderedDict()
        self._plotDirtyFlag = True

    def addImage(self, data, legend=None, info=None,
                 replace=True, replot=True,
                 xScale=None, yScale=None, z=0,
                 selectable=False, draggable=False,
                 colormap=None, **kw):
        if info is not None:
            warnings.warn("Ignore info parameter of addImage",
                          RuntimeWarning)
        if kw:
            warnings.warn("addImage ignores additional parameters",
                          RuntimeWarning)

        behaviors = set()
        if selectable:
            behaviors.add('selectable')
        if draggable:
            behaviors.add('draggable')

        if legend is None:
            legend = self._UNNAMED_ITEM

        oldImage = self._plotContent.get('image', legend)
        if oldImage is not None and oldImage.data.shape != data.shape:
            oldImage = None
            self.removeImage(legend)

        if replace:
            self.clearImages()

        if xScale is None:
            xScale = (0, 1)
        if yScale is None:
            yScale = (0, 1)

        if len(data.shape) == 2:
            # Ensure array is contiguous and eventually convert its type
            if data.dtype in (np.float64, np.float128):
                warnings.warn(
                    'addImage: Convert %s data to float32' % str(data.dtype),
                    RuntimeWarning)
                data = np.array(data, dtype=np.float32, order='C')
            elif data.dtype == np.float16:
                data = np.array(data, dtype=np.float32, order='C')
            else:
                data = np.array(data, copy=False, order='C')
            assert data.dtype in (np.float32, np.uint8, np.uint16)

            if colormap is None:
                colormap = self.getDefaultColormap()

            if colormap['normalization'] not in ('linear', 'log'):
                raise NotImplementedError(
                    "Normalisation: {0}".format(colormap['normalization']))
            if colormap['colors'] != 256:
                raise NotImplementedError(
                    "Colors: {0}".format(colormap['colors']))

            colormapIsLog = colormap['normalization'].startswith('log')

            if colormap['autoscale']:
                cmapRange = None
            else:
                cmapRange = colormap['vmin'], colormap['vmax']
                assert cmapRange[0] <= cmapRange[1]

            if oldImage is not None:  # TODO check if benefit
                image = oldImage
                image.origin = xScale[0], yScale[0]
                image.scale = xScale[1], yScale[1]
                image.colormap = colormap['name'][:]
                image.cmapIsLog = colormapIsLog
                image.cmapRange = cmapRange
                image.updateData(data)
            else:
                image = GLPlotColormap(data,
                                       (xScale[0], yScale[0]),  # origin
                                       (xScale[1], yScale[1]),  # scale
                                       colormap['name'][:],
                                       colormapIsLog,
                                       cmapRange)
            image.info = {
                'legend': legend,
                'zOrder': z,
                'behaviors': behaviors
            }
            self._plotContent.add(image)

        elif len(data.shape) == 3:
            # For RGB, RGBA data
            assert data.shape[2] in (3, 4)
            assert data.dtype in (np.float32, np.uint8)

            if oldImage is not None:
                image = oldImage
                image.origin = xScale[0], yScale[0]
                image.scale = xScale[1], yScale[1]
                image.updateData(data)
            else:
                image = GLPlotRGBAImage(data,
                                        origin=(xScale[0], yScale[0]),
                                        scale=(xScale[1], yScale[1]))

            image.info = {
                'legend': legend,
                'zOrder': z,
                'behaviors': behaviors
            }

            if self._plotFrame.xAxis.isLog and image.xMin <= 0.:
                raise RuntimeError(
                    'Cannot add image with X <= 0 with X axis log scale')
            if self._plotFrame.yAxis.isLog and image.yMin <= 0.:
                raise RuntimeError(
                    'Cannot add image with Y <= 0 with Y axis log scale')

            self._plotContent.add(image)

        else:
            raise RuntimeError("Unsupported data shape {0}".format(data.shape))

        self._plotDirtyFlag = True

        if replot:
            self.replot()

        return legend  # This is the 'handle'

    def removeImage(self, legend, replot=True):
        if legend is None:
            legend = self._UNNAMED_ITEM

        image = self._plotContent.pop('image', legend)
        if image is not None:
            self._glGarbageCollector.append(image)
            self._plotDirtyFlag = True

        if replot:
            self.replot()

    def clearImages(self):
        # Copy keys as it removes primitives from the dict
        for legend in list(self._plotContent.primitiveKeys('image')):
            self.removeImage(legend, replot=False)

    def addItem(self, xList, yList, legend=None, info=None,
                replace=False, replot=True,
                shape="polygon", fill=True, color=None, **kw):
        # info is ignored
        if shape not in ('polygon', 'rectangle', 'line', 'vline', 'hline'):
            raise NotImplementedError("Unsupported shape {0}".format(shape))
        if kw:
            warnings.warn("addItem ignores additional parameters",
                          RuntimeWarning)

        if legend is None:
            legend = self._UNNAMED_ITEM

        if replace:
            self.clearItems()

        colorCode = color if color is not None else 'black'

        if shape == 'rectangle':
            xMin, xMax = xList
            xList = np.array((xMin, xMin, xMax, xMax))
            yMin, yMax = yList
            yList = np.array((yMin, yMax, yMax, yMin))
        else:
            xList = np.array(xList, copy=False)
            yList = np.array(yList, copy=False)

        if self._plotFrame.xAxis.isLog and xList.min() <= 0.:
            raise RuntimeError(
                'Cannot add item with X <= 0 with X axis log scale')
        if self._plotFrame.yAxis.isLog and yList.min() <= 0.:
            raise RuntimeError(
                'Cannot add item with Y <= 0 with Y axis log scale')

        self._items[legend] = {
            'shape': shape,
            'color': rgba(colorCode, PlotBackend.COLORDICT),
            'fill': 'hatch' if fill else None,
            'x': xList,
            'y': yList
        }
        self._plotDirtyFlag = True

        if replot:
            self.replot()
        return legend  # this is the 'handle'

    def removeItem(self, legend, replot=True):
        if legend is None:
            legend = self._UNNAMED_ITEM

        try:
            del self._items[legend]
        except KeyError:
            pass
        else:
            self._plotDirtyFlag = True

        if replot:
            self.replot()

    def clearItems(self):
        self._items = MiniOrderedDict()
        self._plotDirtyFlag = True

    def addCurve(self, x, y, legend=None, info=None,
                 replace=False, replot=True,
                 color=None, symbol=None, linewidth=None, linestyle=None,
                 xlabel=None, ylabel=None, yaxis=None,
                 xerror=None, yerror=None, z=1, selectable=True,
                 fill=None, **kw):
        if kw:
            warnings.warn("addCurve ignores additional parameters",
                          RuntimeWarning)

        if legend is None:
            legend = self._UNNAMED_ITEM

        x = np.array(x, dtype=np.float32, copy=False, order='C')
        y = np.array(y, dtype=np.float32, copy=False, order='C')
        if xerror is not None:
            xerror = np.array(xerror, dtype=np.float32, copy=False, order='C')
            assert np.all(xerror >= 0.)
        if yerror is not None:
            yerror = np.array(yerror, dtype=np.float32, copy=False, order='C')
            assert np.all(yerror >= 0.)

        behaviors = set()
        if selectable:
            behaviors.add('selectable')

        wasActiveCurve = (legend == self._activeCurveLegend)
        oldCurve = self._plotContent.get('curve', legend)
        if oldCurve is not None:
            self.removeCurve(legend)

        if replace:
            self.clearCurves()

        if color is None:
            color = self._activeCurveColor

        if isinstance(color, np.ndarray) and len(color) > 4:
            colorArray = color
            color = None
        else:
            colorArray = None
            color = rgba(color, PlotBackend.COLORDICT)

        if fill is None and info is not None:  # To make it run with Plot.py
            fill = info.get('plot_fill', False)

        curve = GLPlotCurve2D(x, y, colorArray,
                              xError=xerror,
                              yError=yerror,
                              lineStyle=linestyle,
                              lineColor=color,
                              lineWidth=1 if linewidth is None else linewidth,
                              marker=symbol,
                              markerColor=color,
                              fillColor=color if fill else None)
        curve.info = {
            'legend': legend,
            'zOrder': z,
            'behaviors': behaviors,
            'xLabel': xlabel,
            'yLabel': ylabel,
            'yAxis': 'left' if yaxis is None else yaxis,
        }

        if yaxis == "right":
            self._plotFrame.isY2Axis = True

        self._plotContent.add(curve)

        self._plotDirtyFlag = True
        self._resetZoom()

        if wasActiveCurve:
            self.setActiveCurve(legend, replot=False)

        if replot:
            self.replot()

        return legend

    def removeCurve(self, legend, replot=True):
        if legend is None:
            legend = self._UNNAMED_ITEM

        curve = self._plotContent.pop('curve', legend)
        if curve is not None:
            # Check if some curves remains on the right Y axis
            y2AxisItems = (item for item in self._plotContent.primitives()
                           if item.info.get('yAxis', 'left') == 'right')
            self._plotFrame.isY2Axis = (next(y2AxisItems, None) is not None)

            self._glGarbageCollector.append(curve)
            self._plotDirtyFlag = True

        if replot:
            self.replot()

    def clearCurves(self):
        # Copy keys as dict is changed
        for legend in list(self._plotContent.primitiveKeys('curve')):
            self.removeCurve(legend, replot=False)

    def setActiveCurve(self, legend, replot=True):
        if not self._activeCurveHandling:
            return

        if legend is None:
            legend = self._UNNAMED_ITEM

        curve = self._plotContent.get('curve', legend)
        if curve is None:
            raise KeyError("Curve %s not found" % legend)

        if self._activeCurveLegend is not None:
            activeCurve = self._plotContent.get('curve',
                                                self._activeCurveLegend)
            # _inactiveState might not exists as
            # _activeCurveLegend is not reset when curve is removed.
            inactiveState = getattr(activeCurve, '_inactiveState', None)
            if inactiveState is not None:
                del activeCurve._inactiveState
                activeCurve.lineColor = inactiveState['lineColor']
                activeCurve.markerColor = inactiveState['markerColor']
                activeCurve.useColorVboData = inactiveState['useColorVbo']
                self.setGraphXLabel(inactiveState['xLabel'])
                self.setGraphYLabel(inactiveState['yLabel'])

        curve._inactiveState = {'lineColor': curve.lineColor,
                                'markerColor': curve.markerColor,
                                'useColorVbo': curve.useColorVboData,
                                'xLabel': self.getGraphXLabel(),
                                'yLabel': self.getGraphYLabel()}

        if curve.info['xLabel'] is not None:
            self.setGraphXLabel(curve.info['xLabel'])
        if curve.info['yAxis'] == 'left' and curve.info['yLabel'] is not None:
            self.setGraphYLabel(curve.info['yLabel'])

        color = rgba(self._activeCurveColor, PlotBackend.COLORDICT)
        curve.lineColor = color
        curve.markerColor = color
        curve.useColorVboData = False
        self._activeCurveLegend = legend

        if replot:
            self.replot()

    def clear(self):
        self.clearCurves()
        self.clearImages()
        self.clearItems()
        self.clearMarkers()

    def replot(self):
        self.postRedisplay()

    # Interaction modes #
    def getInteractiveMode(self):
        return self.eventHandler.getInteractiveMode()

    def setInteractiveMode(self, mode, color=None,
                           shape='polygon', label=None):
        self.eventHandler.setInteractiveMode(mode, color, shape, label)

    def isDrawModeEnabled(self):
        return self.getInteractiveMode()['mode'] == 'draw'

    def setDrawModeEnabled(self, flag=True, shape='polygon', label=None,
                           color=None, **kwargs):
        if kwargs:
            warnings.warn('setDrawModeEnabled ignores additional parameters',
                          RuntimeWarning)

        if flag:
            self.setInteractiveMode('draw', shape=shape,
                                    label=label, color=color)
        elif self.getInteractiveMode()['mode'] == 'draw':
            self.setInteractiveMode('select')

    def getDrawMode(self):
        mode = self.getInteractiveMode()
        return mode if mode['mode'] == 'draw' else None

    def isZoomModeEnabled(self):
        return self.getInteractiveMode()['mode'] == 'zoom'

    def setZoomModeEnabled(self, flag=True, color=None):
        if flag:
            self.setInteractiveMode('zoom', color=color)
        elif self.getInteractiveMode()['mode'] == 'zoom':
            self.setInteractiveMode('select')

    # Zoom #

    def isXAxisAutoScale(self):
        return self._xAutoScale

    def setXAxisAutoScale(self, flag=True):
        self._xAutoScale = flag

    def isYAxisAutoScale(self):
        return self._yAutoScale

    def setYAxisAutoScale(self, flag=True):
        self._yAutoScale = flag

    def _resetZoom(self, dataMargins=None, forceAutoscale=False):
        dataBounds = self._plotContent.getBounds(
            self.isXAxisLogarithmic(), self.isYAxisLogarithmic())

        if forceAutoscale:
            isXAuto, isYAuto = True, True
        else:
            isXAuto, isYAuto = self.isXAxisAutoScale(), self.isYAxisAutoScale()

        xMin, xMax, yMin, yMax, y2Min, y2Max = _utils.addMarginsToLimits(
            dataMargins,
            self.isXAxisLogarithmic(), self.isYAxisLogarithmic(),
            dataBounds.xAxis.min_, dataBounds.xAxis.max_,
            dataBounds.yAxis.min_, dataBounds.yAxis.max_,
            dataBounds.y2Axis.min_, dataBounds.y2Axis.max_)

        if isXAuto and isYAuto:
            self.setLimits(xMin, xMax, yMin, yMax, y2Min, y2Max)

        elif isXAuto:
            self.setGraphXLimits(xMin, xMax)

        elif isYAuto:
            xMin, xMax = self.getGraphXLimits()
            self.setLimits(xMin, xMax, yMin, yMax, y2Min, y2Max)

    def resetZoom(self, dataMargins=None):
        self._resetZoom(dataMargins)
        self.replot()

    # Limits #

    @staticmethod
    def _clampAxisRange(min_, max_, isLog):
        """Clamp axis data range to a 'safe' float32 range.

        Clamp to a range smaller than float32 range.
        If isLog is True, clamp to a stricly positive range.
        """
        minLimit = FLOAT32_MINPOS if isLog else FLOAT32_SAFE_MIN
        min_ = clamp(min_, minLimit, FLOAT32_SAFE_MAX)
        max_ = clamp(max_, minLimit, FLOAT32_SAFE_MAX)
        assert min_ < max_
        return min_, max_

    def _ensureAspectRatio(self, keepDim=None):
        """Update plot bounds in order to keep aspect ratio.

        Warning: keepDim on right Y axis is not implemented !

        :param str keepDim: The dimension to maintain: 'x', 'y' or None.
            If None (the default), the dimension with the largest range.
        """
        plotWidth, plotHeight = self.plotSizeInPixels()
        if plotWidth <= 2 or plotHeight <= 2:
            return

        if keepDim is None:
            dataBounds = self._plotContent.getBounds(
                self.isXAxisLogarithmic(), self.isYAxisLogarithmic())
            if dataBounds.yAxis.range_ != 0.:
                dataRatio = dataBounds.xAxis.range_
                dataRatio /= float(dataBounds.yAxis.range_)

                plotRatio = plotWidth / float(plotHeight)  # Test != 0 before

                keepDim = 'x' if dataRatio > plotRatio else 'y'
            else:  # Limit case
                keepDim = 'x'

        xMax, xMin = self._plotFrame.xAxis.dataRange
        yMin, yMax = self._plotFrame.yAxis.dataRange
        y2Min, y2Max = self._plotFrame.y2Axis.dataRange
        if keepDim == 'y':
            dataW = (yMax - yMin) * plotWidth / float(plotHeight)
            xCenter = 0.5 * (xMin + xMax)
            xMin = xCenter - 0.5 * dataW
            xMax = xCenter + 0.5 * dataW
        elif keepDim == 'x':
            xMin, xMax = self._plotFrame.xAxis.dataRange

            dataH = (xMax - xMin) * plotHeight / float(plotWidth)
            yCenter = 0.5 * (yMin + yMax)
            yMin = yCenter - 0.5 * dataH
            yMax = yCenter + 0.5 * dataH
            y2Center = 0.5 * (y2Min + y2Max)
            y2Min = y2Center - 0.5 * dataH
            y2Max = y2Center + 0.5 * dataH
        else:
            raise RuntimeError('Unsupported dimension to keep: %s' % keepDim)

        # Update plot frame bounds
        self._plotFrame.xAxis.dataRange = self._clampAxisRange(
            xMin, xMax, self.isXAxisLogarithmic())
        self._plotFrame.yAxis.dataRange = self._clampAxisRange(
            yMin, yMax, self.isYAxisLogarithmic())
        self._plotFrame.y2Axis.dataRange = self._clampAxisRange(
            y2Min, y2Max, self.isYAxisLogarithmic())

    def _setPlotBounds(self, xRange=None, yRange=None, y2Range=None,
                       keepDim=None):
        # Update axes range with a clipped range if too wide
        if xRange is not None:
            self._plotFrame.xAxis.dataRange = self._clampAxisRange(
                xRange[0], xRange[1], self.isXAxisLogarithmic())

        if yRange is not None:
            self._plotFrame.yAxis.dataRange = self._clampAxisRange(
                yRange[0], yRange[1], self.isYAxisLogarithmic())

        if y2Range is not None:
            self._plotFrame.y2Axis.dataRange = self._clampAxisRange(
                y2Range[0], y2Range[1], self.isYAxisLogarithmic())

        # Keep data aspect ratio
        if self.isKeepDataAspectRatio():
            self._ensureAspectRatio(keepDim)

        # Raise dirty flags
        self._dirtyPlotDataTransformedBounds()
        self.updateAxis()

        # Send limits changed to callback
        if self._plotFrame.isY2Axis:
            y2Range = self._plotFrame.y2Axis.dataRange
        else:
            y2Range = None
        eventDict = prepareLimitsChangedSignal(
            self.getWidgetHandle(),
            self._plotFrame.xAxis.dataRange,
            self._plotFrame.yAxis.dataRange,
            y2Range)
        self.sendEvent(eventDict)

    def isKeepDataAspectRatio(self):
        if self._plotFrame.xAxis.isLog or self._plotFrame.yAxis.isLog:
            return False
        else:
            return self._keepDataAspectRatio

    def keepDataAspectRatio(self, flag=True):
        if flag and (self._plotFrame.xAxis.isLog or
                     self._plotFrame.yAxis.isLog):
            warnings.warn("KeepDataAspectRatio is ignored with log axes",
                          RuntimeWarning)

        self._keepDataAspectRatio = flag

        self.resetZoom()

    def getGraphXLimits(self):
        return self._plotFrame.xAxis.dataRange

    def setGraphXLimits(self, xMin, xMax):
        assert xMin < xMax
        self._setPlotBounds(xRange=(xMin, xMax), keepDim='x')

    def getGraphYLimits(self, axis="left"):
        assert axis in ("left", "right")
        if axis == "left":
            return self._plotFrame.yAxis.dataRange
        else:
            return self._plotFrame.y2Axis.dataRange

    def setGraphYLimits(self, yMin, yMax, axis="left"):
        assert yMin < yMax
        assert axis in ("left", "right")

        if axis == "left":
            self._setPlotBounds(yRange=(yMin, yMax), keepDim='y')
        else:
            self._setPlotBounds(y2Range=(yMin, yMax), keepDim='y')

    def setLimits(self, xMin, xMax, yMin, yMax, y2Min=None, y2Max=None):
        assert xMin < xMax
        assert yMin < yMax

        if y2Min is None or y2Max is None:
            y2Range = None
        else:
            assert y2Min < y2Max
            y2Range = y2Min, y2Max
        self._setPlotBounds((xMin, xMax), (yMin, yMax), y2Range)

    def invertYAxis(self, flag=True):
        if flag != self._plotFrame.isYAxisInverted:
            self._plotFrame.isYAxisInverted = flag
            self._dirtyMatrixPlotDataTransformedProj()
            self.updateAxis()

    def isYAxisInverted(self):
        return self._plotFrame.isYAxisInverted

    # Log axis #

    def setXAxisLogarithmic(self, flag=True):
        if flag != self._plotFrame.xAxis.isLog:
            if flag and self._keepDataAspectRatio:
                warnings.warn("KeepDataAspectRatio is ignored with log axes",
                              RuntimeWarning)

            self._plotFrame.xAxis.isLog = flag
            self._dirtyPlotDataTransformedBounds()

            # With log axis on, force autoscale to avoid limits <= 0
            if flag:
                self._resetZoom(forceAutoscale=True)

    def setYAxisLogarithmic(self, flag=True):
        if (flag != self._plotFrame.yAxis.isLog or
                flag != self._plotFrame.y2Axis.isLog):
            if flag and self._keepDataAspectRatio:
                warnings.warn("KeepDataAspectRatio is ignored with log axes",
                              RuntimeWarning)

            self._plotFrame.yAxis.isLog = flag
            self._plotFrame.y2Axis.isLog = flag

            self._dirtyPlotDataTransformedBounds()

            # With log axis on, force autoscale to avoid limits <= 0
            if flag:
                self._resetZoom(forceAutoscale=True)

    def isXAxisLogarithmic(self):
        return self._plotFrame.xAxis.isLog

    def isYAxisLogarithmic(self):
        return self._plotFrame.yAxis.isLog

    # Title, Labels
    def setGraphTitle(self, title=""):
        self._plotFrame.title = title

    def getGraphTitle(self):
        return self._plotFrame.title

    def setGraphXLabel(self, label="X"):
        self._plotFrame.xAxis.title = label
        self.updateAxis()

    def getGraphXLabel(self):
        return self._plotFrame.xAxis.title

    def setGraphYLabel(self, label="Y"):
        self._plotFrame.yAxis.title = label
        self.updateAxis()

    def getGraphYLabel(self):
        return self._plotFrame.yAxis.title

    def showGrid(self, flag=True):
        self._plotFrame.grid = flag
        self._plotDirtyFlag = True
        self.replot()

    # Cursor

    def setGraphCursor(self, flag=True, color=None,
                       linewidth=1, linestyle=None):
        if linestyle is not None:
            warnings.warn(
                "OpenGLBackend.setGraphCursor linestyle parameter ignored",
                RuntimeWarning)

        if flag:
            # Default values
            if color is None:
                color = 'black'
            if linewidth is None:
                linewidth = 1

            color = rgba(color, PlotBackend.COLORDICT)
            crosshairCursor = color, linewidth
        else:
            crosshairCursor = None

        if crosshairCursor != self._crosshairCursor:
            self._crosshairCursor = crosshairCursor
            self.replot()

    def getGraphCursor(self):
        return self._crosshairCursor

    # Save
    def saveGraph(self, fileName, fileFormat='svg', dpi=None, **kw):
        """Save the graph as an image to a file.

        WARNING: This method is performing some OpenGL calls.
        It must be called from the main thread.
        """
        if dpi is not None:
            warnings.warn("saveGraph ignores dpi parameter",
                          RuntimeWarning)
        if kw:
            warnings.warn("saveGraph ignores additional parameters",
                          RuntimeWarning)

        if fileFormat not in ['png', 'ppm', 'svg', 'tiff']:
            raise NotImplementedError('Unsupported format: %s' % fileFormat)

        self.makeCurrent()

        data = np.empty((self.winHeight, self.winWidth, 3),
                        dtype=np.uint8, order='C')

        glBindFramebuffer(GL_FRAMEBUFFER, 0)
        glPixelStorei(GL_PACK_ALIGNMENT, 1)
        glReadPixels(0, 0, self.winWidth, self.winHeight,
                     GL_RGB, GL_UNSIGNED_BYTE, data)

        # glReadPixels gives bottom to top,
        # while images are stored as top to bottom
        data = np.flipud(data)

        # fileName is either a file-like object or a str
        saveImageToFile(data, fileName, fileFormat)<|MERGE_RESOLUTION|>--- conflicted
+++ resolved
@@ -1275,10 +1275,7 @@
             'color': rgba(color, PlotBackend.COLORDICT),
             'behaviors': behaviors,
             'constraint': constraint if isConstraint else None,
-<<<<<<< HEAD
             'symbol': symbol,
-=======
->>>>>>> 75b59a58
         }
 
         self._plotDirtyFlag = True
