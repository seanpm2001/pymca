--- conflicted
+++ resolved
@@ -183,17 +183,7 @@
         for ffile in filelist:
             text +="<a href=""%s"">%s</a><BR>" % (ffile, ffile.split(".html")[0])
         text += self.getFooter()
-<<<<<<< HEAD
-        file = open(index,'wb')
-        try:
-            file.write(text)
-        except TypeError:
-            file.write(text.encode('utf-8'))
-        file.close()
-
-    def buildRecursiveIndex(self, directory = None):
-        if directory is None: directory = self.htmldir
-=======
+
         if sys.version_info < (3,):
             fformat = 'wb'
         else:
@@ -205,7 +195,6 @@
     def buildRecursiveIndex(self, directory=None):
         if directory is None:
             directory = self.htmldir
->>>>>>> 4d4bbcc1
         index = os.path.join(directory, "index.html")
         if os.path.exists(index):
             try:
@@ -223,14 +212,6 @@
             link     = "./" + ffile + "/index.html"
             text +="<a href=""%s"">%s</a><BR>" % (link, fileroot)
         text += self.getFooter()
-<<<<<<< HEAD
-        file = open(index,'wb')
-        try:
-            file.write(text)
-        except TypeError:
-            file.write(text.encode('utf-8'))
-        file.close()
-=======
         if sys.version_info < (3,):
             fformat = 'wb'
         else:
@@ -238,7 +219,6 @@
         ffile = open(index, fformat)
         ffile.write(text)
         ffile.close()
->>>>>>> 4d4bbcc1
 
 
 if __name__ == "__main__":
