#/*##########################################################################
# Copyright (C) 2004-2016 V.A. Sole, European Synchrotron Radiation Facility
#
# This file is part of the PyMca X-ray Fluorescence Toolkit developed at
# the ESRF by the Software group.
#
# Permission is hereby granted, free of charge, to any person obtaining a copy
# of this software and associated documentation files (the "Software"), to deal
# in the Software without restriction, including without limitation the rights
# to use, copy, modify, merge, publish, distribute, sublicense, and/or sell
# copies of the Software, and to permit persons to whom the Software is
# furnished to do so, subject to the following conditions:
#
# The above copyright notice and this permission notice shall be included in
# all copies or substantial portions of the Software.
#
# THE SOFTWARE IS PROVIDED "AS IS", WITHOUT WARRANTY OF ANY KIND, EXPRESS OR
# IMPLIED, INCLUDING BUT NOT LIMITED TO THE WARRANTIES OF MERCHANTABILITY,
# FITNESS FOR A PARTICULAR PURPOSE AND NONINFRINGEMENT. IN NO EVENT SHALL THE
# AUTHORS OR COPYRIGHT HOLDERS BE LIABLE FOR ANY CLAIM, DAMAGES OR OTHER
# LIABILITY, WHETHER IN AN ACTION OF CONTRACT, TORT OR OTHERWISE, ARISING FROM,
# OUT OF OR IN CONNECTION WITH THE SOFTWARE OR THE USE OR OTHER DEALINGS IN
# THE SOFTWARE.
#
#############################################################################*/
__author__ = "V.A. Sole - ESRF Data Analysis"
__contact__ = "sole@esrf.fr"
__license__ = "MIT"
__copyright__ = "European Synchrotron Radiation Facility, Grenoble, France"
import sys
"""
This module simplifies writing code that has to deal with with PySide and PyQt4.

"""
# force cx_freeze to consider sip among the modules to add
# to the binary packages
if (('PySide' in sys.modules) or
        (hasattr(sys, 'argv') and 'PySide' in sys.argv)):
        # argv might not be defined for embedded python (e.g., in Qt designer)
    from PySide.QtCore import *
    from PySide.QtGui import *
    try:
        from PySide.QtSvg import *
    except:
        pass
    try:
        from PySide.QtOpenGL import *
    except:
        pass
    pyqtSignal = Signal

    #matplotlib has difficulties to identify PySide
    try:
        import matplotlib
        matplotlib.rcParams['backend.qt4']='PySide'
    except:
        pass
elif "PyQt5" in sys.modules:
    print("WARNING: PyQt5 is for testing purposes")
    import sip
    try:
        sip.setapi("QString", 2)
        sip.setapi("QVariant", 2)
    except:
        print("API 1 -> Console widget not available")
    from PyQt5.QtCore import *
    from PyQt5.QtGui import *
    from PyQt5.QtWidgets import *
    from PyQt5.QtPrintSupport import *
    try:
        from PyQt5.QtOpenGL import *
    except:
        pass
    try:
        from PyQt5.QtSvg import *
    except:
        pass
else:
    if sys.version < "3.0.0":
<<<<<<< HEAD
        # sip might not be installed if PySide is used
        try:
            import sip
        except ImportError:
            pass
        else:
            try:
                sip.setapi("QString", 2)
                sip.setapi("QVariant", 2)
            except:
                print("API 1 -> Console widget not available")

=======
        try:
            import sip
            sip.setapi("QString", 2)
            sip.setapi("QVariant", 2)
        except:
            print("Cannot set sip API") # Console widget not available
>>>>>>> 045e5e4e
    try:
        from PyQt4.QtCore import *
        from PyQt4.QtGui import *
        try:
            from PyQt4.QtOpenGL import *
        except:
            pass
        try:
            from PyQt4.QtSvg import *
        except:
            pass
    except ImportError:
        try:
            # try PySide
            from PySide.QtCore import *
            from PySide.QtGui import *
            try:
                from PySide.QtSvg import *
            except:
                pass
            try:
                from PySide.QtOpenGL import *
            except:
                pass
            pyqtSignal = Signal

            #matplotlib has difficulties to identify PySide
            try:
                import matplotlib
                matplotlib.rcParams['backend.qt4']='PySide'
            except:
                pass
        except ImportError:
            from PyQt5.QtCore import *
            from PyQt5.QtGui import *
            from PyQt5.QtWidgets import *
            from PyQt5.QtPrintSupport import *
            try:
                from PyQt5.QtOpenGL import *
            except:
                pass
            try:
                from PyQt5.QtSvg import *
            except:
                pass


# Overwrite the QFileDialog to make sure that by default it 
# returns non-native dialogs as it was the traditional behavior of Qt
_QFileDialog = QFileDialog
class QFileDialog(_QFileDialog):
    def __init__(self, *args, **kwargs):
        try:
            _QFileDialog.__init__(self, *args, **kwargs)
        except:
            # not all versions support kwargs
            _QFileDialog.__init__(self, *args)
        try:
            self.setOptions(_QFileDialog.DontUseNativeDialog)
        except:
            print("WARNING: Cannot force default QFileDialog behavior")

class HorizontalSpacer(QWidget):
    def __init__(self, *args):
        QWidget.__init__(self, *args)
        self.setSizePolicy(QSizePolicy(QSizePolicy.Expanding,
                                          QSizePolicy.Fixed))

class VerticalSpacer(QWidget):
    def __init__(self, *args):
        QWidget.__init__(self, *args)
        self.setSizePolicy(QSizePolicy(QSizePolicy.Fixed,
                                          QSizePolicy.Expanding))

if sys.version < '3.0':
    import types
    # perhaps a better name would be safe unicode?
    # should this method be a more generic tool to
    # be found outside PyMcaQt?
    def safe_str(potentialQString):
        if type(potentialQString) == types.StringType or\
           type(potentialQString) == types.UnicodeType:
            return potentialQString
        try:
            # default, just str
            x = str(potentialQString)
        except UnicodeEncodeError:

            # try user OS file system encoding
            # expected to be 'mbcs' under windows
            # and 'utf-8' under MacOS X
            try:
                x = unicode(potentialQString, sys.getfilesystemencoding())
                return x
            except:
                # on any error just keep going
                pass
            # reasonable tries are 'utf-8' and 'latin-1'
            # should I really go beyond those?
            # In fact, 'utf-8' is the default file encoding for python 3
            encodingOptions = ['utf-8', 'latin-1', 'utf-16', 'utf-32']
            for encodingOption in encodingOptions:
                try:
                    x = unicode(potentialQString, encodingOption)
                    break
                except UnicodeDecodeError:
                    if encodingOption == encodingOptions[-1]:
                        raise
        return x
else:
    safe_str = str<|MERGE_RESOLUTION|>--- conflicted
+++ resolved
@@ -77,27 +77,12 @@
         pass
 else:
     if sys.version < "3.0.0":
-<<<<<<< HEAD
-        # sip might not be installed if PySide is used
-        try:
-            import sip
-        except ImportError:
-            pass
-        else:
-            try:
-                sip.setapi("QString", 2)
-                sip.setapi("QVariant", 2)
-            except:
-                print("API 1 -> Console widget not available")
-
-=======
         try:
             import sip
             sip.setapi("QString", 2)
             sip.setapi("QVariant", 2)
         except:
             print("Cannot set sip API") # Console widget not available
->>>>>>> 045e5e4e
     try:
         from PyQt4.QtCore import *
         from PyQt4.QtGui import *
