--- conflicted
+++ resolved
@@ -82,7 +82,6 @@
         elif opt in ('--PySide'):
             print("Please use --binding=PySide")
             import PySide.QtCore
-<<<<<<< HEAD
         elif opt in ('--binding'):
             binding = arg.lower()
             if binding == "pyqt5":
@@ -116,24 +115,6 @@
             import PyQt4.QtCore
         elif qtversion == '5':
             import PyQt5.QtCore
-=======
-    if qtversion == '3':
-        raise NotImplementedError("Qt3 is no longer supported")
-    elif qtversion == '4':
-        try:
-            import sip
-            sip.setapi("QString", 2)
-            sip.setapi("QVariant", 2)
-        except:
-            _logger.info("Cannot set sip API") # Console widget not available
-        import PyQt4.QtCore
-    elif qtversion == '5':
-        try:
-            import sip
-        except:
-            pass
-        import PyQt5.QtCore
->>>>>>> c1eee570
 
 from PyMca5.PyMcaGui import PyMcaQt as qt
 QTVERSION = qt.qVersion()
@@ -317,7 +298,7 @@
             self.__useTabWidget = True
 
             if not self.__useTabWidget:
-                self.mcaWindow = McaWindow.McaWindow(self.mdi)
+                self.mcaWindow = McaWindow.McaWidget(self.mdi)
                 self.scanWindow = ScanWindow.ScanWindow(self.mdi)
                 self.imageWindowDict = None
                 self.connectDispatcher(self.mcaWindow, self.sourceWidget)
@@ -581,12 +562,7 @@
 
 
     def _dispatcherRemoveSelectionSlot(self, dictOrList):
-<<<<<<< HEAD
-        if DEBUG:
-            print("self.dispatcherRemoveSelectionSlot(ddict), ddict = ", dictOrList)
-=======
         _logger.debug("self.dispatcherRemoveSelectionSlot(ddict), ddict = %s", dictOrList)
->>>>>>> c1eee570
         if type(dictOrList) == type([]):
             ddict = dictOrList[0]
         else:
@@ -806,6 +782,18 @@
             key = 'Splitter'
             if key in ddict['Geometry'].keys():
                 self.splitter.setSizes(ddict['Geometry'][key])
+            # TODO: Recover this functionality with silx
+            if hasattr(self.mcaWindow, "graph"):
+                # this was the way of working of 4.x.x versions
+                key = 'McaWindow'
+                if key in ddict['Geometry'].keys():
+                    r = qt.QRect(*ddict['Geometry']['McaWindow'])
+                    self.mcaWindow.setGeometry(r)
+                key = 'McaGraph'
+                if key in ddict['Geometry'].keys():
+                    r = qt.QRect(*ddict['Geometry']['McaGraph'])
+                    self.mcaWindow.graph.setGeometry(r)
+                self.show()
             qApp = qt.QApplication.instance()
             qApp.processEvents()
             qApp.postEvent(self, qt.QResizeEvent(qt.QSize(ddict['Geometry']['MainWindow'][2]+1,
@@ -887,6 +875,7 @@
                 if type(roilist) != type([]):
                     roilist=[roilist]
                 roidict = ddict['roidict']
+                # TODO: silx branch should show the ROI always with the McaWindow
                 roiWidget = self.mcaWindow.getCurvesRoiDockWidget().roiWidget
                 roiWidget.fillFromROIDict(roilist=roilist,
                                           roidict=roidict)
