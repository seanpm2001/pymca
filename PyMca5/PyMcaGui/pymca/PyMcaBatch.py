--- conflicted
+++ resolved
@@ -57,11 +57,7 @@
 from PyMca5.PyMcaPhysics.xrf import McaAdvancedFitBatch
 from PyMca5.PyMcaGui.physics.xrf import QtMcaAdvancedFitReport
 from PyMca5.PyMcaGui.io import PyMcaFileDialogs
-<<<<<<< HEAD
-from PyMca5.PyMcaGui.io import ConfigurationFileDialog
-=======
 from PyMca5.PyMcaGui.io import ConfigurationFileDialogs
->>>>>>> b736043f
 from PyMca5.PyMcaCore import EdfFileLayer
 from PyMca5.PyMcaCore import SpecFileLayer
 from PyMca5.PyMcaGui import IconDict
@@ -1067,11 +1063,7 @@
         else:
             configfileList = configfile0
         for configfile in configfileList:
-<<<<<<< HEAD
             if not os.path.exists(configfile.split('::')[0]):
-=======
-            if not os.path.exists(configfile) and not os.path.exists(configfile.split("::")[0]):
->>>>>>> b736043f
                 qt.QMessageBox.critical(self,
                              "ERROR",'File %s\ndoes not exist' % configfile)
                 if QTVERSION < '4.0.0':
@@ -1161,16 +1153,7 @@
         if not os.path.exists(self.inputDir):
             self.inputDir =  os.getcwd()
         wdir = self.inputDir
-<<<<<<< HEAD
-        fileList = ConfigurationFileDialog.getFitConfigurationFilePath(self,
-=======
-        #filetypelist = ["Config Files (*.cfg)", "All files (*)"]
-        filetypelist = None
-        fileList, filefilter = ConfigurationFileDialogs. getFitConfigurationFilePath( \
-                                                self,
-                                                filetypelist=filetypelist,
-                                                message="Open a new fit config file",
->>>>>>> b736043f
+        fileList = ConfigurationFileDialogs.getFitConfigurationFilePath(self,
                                                 currentdir=wdir,
                                                 mode="OPEN",
                                                 single=True)
