#/*##########################################################################
# Copyright (C) 2004-2018 V.A. Sole, European Synchrotron Radiation Facility
#
# This file is part of the PyMca X-ray Fluorescence Toolkit developed at
# the ESRF by the Software group.
#
# Permission is hereby granted, free of charge, to any person obtaining a copy
# of this software and associated documentation files (the "Software"), to deal
# in the Software without restriction, including without limitation the rights
# to use, copy, modify, merge, publish, distribute, sublicense, and/or sell
# copies of the Software, and to permit persons to whom the Software is
# furnished to do so, subject to the following conditions:
#
# The above copyright notice and this permission notice shall be included in
# all copies or substantial portions of the Software.
#
# THE SOFTWARE IS PROVIDED "AS IS", WITHOUT WARRANTY OF ANY KIND, EXPRESS OR
# IMPLIED, INCLUDING BUT NOT LIMITED TO THE WARRANTIES OF MERCHANTABILITY,
# FITNESS FOR A PARTICULAR PURPOSE AND NONINFRINGEMENT. IN NO EVENT SHALL THE
# AUTHORS OR COPYRIGHT HOLDERS BE LIABLE FOR ANY CLAIM, DAMAGES OR OTHER
# LIABILITY, WHETHER IN AN ACTION OF CONTRACT, TORT OR OTHERWISE, ARISING FROM,
# OUT OF OR IN CONNECTION WITH THE SOFTWARE OR THE USE OR OTHER DEALINGS IN
# THE SOFTWARE.
#
#############################################################################*/
__author__ = "V.A. Sole - ESRF Data Analysis"
__contact__ = "sole@esrf.fr"
__license__ = "MIT"
__copyright__ = "European Synchrotron Radiation Facility, Grenoble, France"
__version__ = "5.3.2"

import os
import sys

import logging
logging.basicConfig()

from PyMca5.PyMcaDataDir import PYMCA_DATA_DIR
try:
    from fisx.DataDir import FISX_DATA_DIR
except ImportError:
    FISX_DATA_DIR = None

import logging as _logging
_logging.basicConfig(level=_logging.INFO)
_logger = _logging.getLogger(__name__)


if sys.platform.startswith("win"):
    import ctypes
    from ctypes.wintypes import MAX_PATH

try:
    # make sure hdf5plugins are imported when using PyMca
    import hdf5plugin
except:
    # but at the same time do not disturb other people
    pass

if os.path.exists(os.path.join(\
    os.path.dirname(os.path.dirname(__file__)), 'py2app_setup.py')):
    raise ImportError('PyMca cannot be imported from source directory')

def version():
    return __version__

def getDefaultSettingsDirectory():
    """
    Return the path to the directory containing the default settings file,
    user plugins and user fit functions.

    This function tries to create the directory if not already created.
    """
    if sys.platform == 'win32':
        # recipe based on: http://bugs.python.org/issue1763#msg62242
        dll = ctypes.windll.shell32
        buf = ctypes.create_unicode_buffer(MAX_PATH + 1)
        if dll.SHGetSpecialFolderPathW(None, buf, 0x0005, False):
            directory = buf.value
        else:
            # the above should have worked
            home = os.getenv('USERPROFILE')
            try:
                directory = os.path.join(home, "My Documents")
            except:
                home = '\\'
                directory = '\\'
        if os.path.isdir('%s' % directory):
            directory = os.path.join(directory, "PyMca")
        else:
            directory = os.path.join(home, "PyMca")
    else:
        home = os.getenv('HOME')
        directory = os.path.join(home, ".pymca")
        if not os.path.isdir('%s' % directory):
            # if legacy directory exists, possibly containing user plugins,
            # we should keep using it
            legacy_directory = os.path.join(home, "PyMca")
            if os.path.exists(os.path.join(legacy_directory, "plugins")):
                directory = legacy_directory

    if not os.path.exists('%s' % directory):
        os.mkdir('%s' % directory)
    return directory

def getDefaultSettingsFile():
    """
    Return the path to the default settings file (PyMca.ini).

    The file itself may not exist, but this function tries to create
    the containing directory if not already created.
    """
    filename = "PyMca.ini"
    return os.path.join(getDefaultSettingsDirectory(),
                        filename)

def getDefaultUserPluginsDirectory():
    """
    Return the default directory to look for user defined plugins.

    The directory will be created if not existing. In case of error it returns None.
    """
    try:
        settingsDir = getDefaultSettingsDirectory()
        if os.path.exists(settingsDir):
            userPluginDir = os.path.join(settingsDir, "plugins")
            if not os.path.exists(userPluginDir):
                os.mkdir(userPluginDir)
            return userPluginDir
        else:
            return None
    except:
<<<<<<< HEAD
        print("WARNING: Cannot initialize plugins directory")
        return None

def getDefaultUserFitFunctionsDirectory():
    """
    Return the default directory to look for user defined fit functions.

    The directory will be created if not existing. In case of error it returns None.
    """
    try:
        settingsDir = os.path.dirname(getDefaultSettingsFile())
        if os.path.exists(settingsDir):
            fitFunctionsDir = os.path.join(settingsDir, "fit")
            if not os.path.exists(fitFunctionsDir):
                os.mkdir(fitFunctionsDir)
            return fitFunctionsDir
        else:
            return None
    except:
        print("WARNING: Cannot initialize fit functions directory")
=======
        _logger.info("WARNING: Cannot initialize plugis directory")
>>>>>>> c1eee570
        return None

def getUserDataFile(fileName, directory=""):
    """
    Look for an alternative to the given filename in the default user data directory
    """
    userDataDir = None
    try:
        settingsDir = getDefaultSettingsDirectory()
        if os.path.exists(settingsDir):
            userDataDir = os.path.join(settingsDir, "data")
            if not os.path.exists(userDataDir):
                os.mkdir(userDataDir)
    except:
        _logger.info("WARNING: cannot initialize user data directory")
        
    if userDataDir is None:
        return fileName

    baseName = os.path.basename(fileName)
    if len(directory):
        userDataFile = os.path.join(userDataDir, directory, baseName)
    else:
        userDataFile = os.path.join(userDataDir, baseName)
    if os.path.exists(userDataFile):
        _logger.debug("Using user data file: %s", userDataFile)
        return userDataFile
    else:
        _logger.debug("Using data file: %s", fileName)
        return fileName


def getDataFile(fileName, directory=None):
    """
    Look for the provided file name in directories following the priority:

    0 - The provided file
    1 - User data directory (~/.pymca/PyMcaData)
    2 - PyMca data directory (PyMcaDataDir.PYMCA_DATA_DIR)
    3 - fisx data directory (fisx.DataDir.FISX_DATA_DIR)
    """

    # return the input file name if exists
    if os.path.exists(fileName):
<<<<<<< HEAD
        if DEBUG:
            print("Filename as supplied <%s>" % fileName)
=======
        _logger.debug("Filename as supplied <%s>", fileName)
>>>>>>> c1eee570
        return fileName

    # the list of sub-directories where to look for the file
    if directory is None:
        directoryList = [""]
    else:
        directoryList = [directory, ""]

    # user
    for subdirectory in directoryList:
        newFileName = getUserDataFile(fileName, directory=subdirectory)
        if os.path.exists(newFileName):
            _logger.debug("Filename from user <%s>", newFileName)
            return newFileName

    # PyMca
    for subdirectory in directoryList:
        newFileName = os.path.join(PYMCA_DATA_DIR,
                                   subdirectory,
                                   os.path.basename(fileName))
        if os.path.exists(newFileName):
            _logger.debug("Filename from PyMca Data Directory <%s>", newFileName)
            return newFileName

    # fisx
    if FISX_DATA_DIR is not None:
        for subdirectory in directoryList:
            newFileName = os.path.join(FISX_DATA_DIR,
                                       subdirectory,
                                       os.path.basename(fileName))
            if os.path.exists(newFileName):
                _logger.debug("Filename from fisx Data Directory <%s>",
                              newFileName)
                return newFileName

    # file not found
    txt = "File not found:  <%s>" % fileName
    if FISX_DATA_DIR is None:
        txt += " Please install fisx module (command 'pip install fisx [--user]')."
    raise IOError(txt)

# workaround matplotlib MPLCONFIGDIR issues under windows
if sys.platform.startswith("win"):
    try:
        #try to avoid matplotlib config dir problem under windows
        if os.getenv("MPLCONFIGDIR") is None:
            os.environ['MPLCONFIGDIR'] = getDefaultSettingsDirectory()
    except:
        _logger.info("WARNING: Could not set MPLCONFIGDIR. %s", sys.exc_info()[1])

# mandatory modules for backwards compatibility
from .PyMcaCore import Plugin1DBase, StackPluginBase, PyMcaDirs, DataObject

#convenience modules that could be directly imported
# using from PyMca5.PyMca import
try:
    from .PyMcaIO import specfilewrapper, EdfFile, specfile, ConfigDict
except:
    _logger.info("WARNING importing IO directly")
    from PyMcaIO import specfilewrapper, EdfFile, specfile, ConfigDict

from .PyMcaMath.fitting import SpecfitFuns, Gefit, Specfit
from .PyMcaMath.fitting import SpecfitFunctions

from .PyMcaPhysics.xrf import Elements

#all the rest can be imported using from PyMca5.PyMca import ...
from . import PyMca<|MERGE_RESOLUTION|>--- conflicted
+++ resolved
@@ -32,9 +32,6 @@
 import os
 import sys
 
-import logging
-logging.basicConfig()
-
 from PyMca5.PyMcaDataDir import PYMCA_DATA_DIR
 try:
     from fisx.DataDir import FISX_DATA_DIR
@@ -42,7 +39,7 @@
     FISX_DATA_DIR = None
 
 import logging as _logging
-_logging.basicConfig(level=_logging.INFO)
+_logging.getLogger(__name__).addHandler(_logging.NullHandler())
 _logger = _logging.getLogger(__name__)
 
 
@@ -130,8 +127,7 @@
         else:
             return None
     except:
-<<<<<<< HEAD
-        print("WARNING: Cannot initialize plugins directory")
+        _logger.info("WARNING: Cannot initialize plugins directory")
         return None
 
 def getDefaultUserFitFunctionsDirectory():
@@ -151,9 +147,6 @@
             return None
     except:
         print("WARNING: Cannot initialize fit functions directory")
-=======
-        _logger.info("WARNING: Cannot initialize plugis directory")
->>>>>>> c1eee570
         return None
 
 def getUserDataFile(fileName, directory=""):
@@ -185,7 +178,6 @@
         _logger.debug("Using data file: %s", fileName)
         return fileName
 
-
 def getDataFile(fileName, directory=None):
     """
     Look for the provided file name in directories following the priority:
@@ -198,12 +190,7 @@
 
     # return the input file name if exists
     if os.path.exists(fileName):
-<<<<<<< HEAD
-        if DEBUG:
-            print("Filename as supplied <%s>" % fileName)
-=======
         _logger.debug("Filename as supplied <%s>", fileName)
->>>>>>> c1eee570
         return fileName
 
     # the list of sub-directories where to look for the file
