--- conflicted
+++ resolved
@@ -38,39 +38,7 @@
 __license__ = "MIT"
 __copyright__ = "European Synchrotron Radiation Facility, Grenoble, France"
 
-<<<<<<< HEAD
-=======
-A Stack plugin is a module that will be automatically added to the PyMca
-stack windows in order to perform user defined operations on the data stack.
-
-These plugins will be compatible with any stack window that provides the
-functions:
-    #data related
-    getStackDataObject
-    getStackData
-    getStackInfo
-    setStack
-
-    #images related
-    addImage
-    removeImage
-    replaceImage
-
-    #mask related
-    setSelectionMask
-    getSelectionMask
-
-    #displayed curves
-    getActiveCurve
-    getGraphXLimits
-    getGraphYLimits
-
-    #information method
-    stackUpdated
-    selectionMaskUpdated
-"""
 import logging
->>>>>>> c1eee570
 from PyMca5 import StackPluginBase
 from PyMca5.PyMcaGui import SGWindow
 from PyMca5.PyMcaGui import SNIPWindow
@@ -79,7 +47,6 @@
 import numpy
 
 _logger = logging.getLogger(__name__)
-# _logger.setLevel(logging.DEBUG)
 
 
 class BackgroundStackPlugin(StackPluginBase.StackPluginBase):
